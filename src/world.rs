use crate::borrow::Exclusive;
use crate::borrow::Ref;
use crate::borrow::RefMut;
use crate::borrow::Shared;
use crate::entity::BlockAllocator;
use crate::entity::Entity;
use crate::entity::EntityAllocator;
use crate::entity::EntityLocation;
use crate::filter::ArchetypeFilterData;
use crate::filter::ChunksetFilterData;
use crate::filter::Filter;
use crate::iterator::SliceVecIter;
use crate::resource::Resources;
use crate::storage::ArchetypeData;
use crate::storage::ArchetypeDescription;
use crate::storage::Component;
use crate::storage::ComponentMeta;
use crate::storage::ComponentStorage;
use crate::storage::ComponentTypeId;
use crate::storage::Storage;
use crate::storage::Tag;
use crate::storage::TagMeta;
use crate::storage::TagTypeId;
use crate::storage::Tags;
use crate::tuple::TupleEq;
use parking_lot::Mutex;
use std::cell::UnsafeCell;
use std::iter::Enumerate;
use std::iter::Peekable;
use std::iter::Repeat;
use std::iter::Take;
use std::marker::PhantomData;
use std::ops::Deref;
use std::ptr::NonNull;
use std::sync::atomic::AtomicUsize;
use std::sync::atomic::Ordering;
use std::sync::Arc;

#[cfg(feature = "par-iter")]
use rayon::prelude::*;

#[cfg(feature = "events")]
use crate::event::{Channel, EntityEvent, WorldCreatedEvent};

/// The `Universe` is a factory for creating `World`s.
///
/// Entities inserted into worlds created within the same universe are guarenteed to have
/// unique `Entity` IDs, even across worlds.
#[derive(Debug)]
pub struct Universe {
    allocator: Arc<Mutex<BlockAllocator>>,
    world_count: AtomicUsize,
    #[cfg(feature = "events")]
    channel: Channel<WorldCreatedEvent>,
}

impl Universe {
    /// Creates a new `Universe`.
    pub fn new() -> Self { Self::default() }

    /// Creates a new `World` within this `Universe`.
    ///
    /// Entities inserted into worlds created within the same universe are guarenteed to have
    /// unique `Entity` IDs, even across worlds. See also `World::new`.
    pub fn create_world(&self) -> World {
        let id = self.world_count.fetch_add(1, Ordering::SeqCst);
        let world = World::new_in_universe(WorldId(id), EntityAllocator::new(self.allocator.clone()));

        #[cfg(feature = "events")]
        {
            self.channel
                .write(WorldCreatedEvent(WorldId(id)))
                .expect("Failed to write to WorldCreatedEvent channel.");
        }

        world
    }

    #[cfg(feature = "events")]
    pub fn channel(&mut self) -> &mut Channel<WorldCreatedEvent> { &mut self.channel }
}

impl Default for Universe {
    fn default() -> Self {
        Self {
            #[cfg(feature = "events")]
            channel: Channel::default(),
            world_count: AtomicUsize::from(0),
            allocator: Arc::new(Mutex::new(BlockAllocator::new())),
        }
    }
}

#[derive(Default, Copy, Clone, PartialEq, Eq, Hash, Debug)]
pub struct WorldId(usize);

/// Contains queryable collections of data associated with `Entity`s.
pub struct World {
    id: WorldId,
    storage: UnsafeCell<Storage>,
    pub(crate) entity_allocator: EntityAllocator,
    defrag_progress: usize,

    #[cfg(feature = "events")]
    channel: Channel<EntityEvent>,

    pub resources: Resources,
}

unsafe impl Send for World {}

unsafe impl Sync for World {}

impl World {
    /// Create a new `World` independent of any `Universe`.
    ///
    /// `Entity` IDs in such a world will only be unique within that world. See also
    /// `Universe::create_world`.
    pub fn new() -> Self {
        Self::new_in_universe(WorldId(0), EntityAllocator::new(Arc::new(Mutex::new(BlockAllocator::new()))))
    }

    fn new_in_universe(id: WorldId, allocator: EntityAllocator) -> Self {
        Self {
            id,
            storage: UnsafeCell::new(Storage::new(id)),
            entity_allocator: allocator,
            defrag_progress: 0,
            #[cfg(feature = "events")]
            channel: Channel::default(),
            resources: Resources::default(),
        }
    }

    #[cfg(feature = "events")]
    pub fn entity_channel(&mut self) -> &mut Channel<EntityEvent> { &mut self.channel }

    pub(crate) fn storage(&self) -> &Storage { unsafe { &*self.storage.get() } }

    pub(crate) fn storage_mut(&mut self) -> &mut Storage { unsafe { &mut *self.storage.get() } }

<<<<<<< HEAD
    /// Gets the unique ID of this world.
=======
    /// Gets the unique ID of this world within its universe.
>>>>>>> 0df79ef4
    pub fn id(&self) -> WorldId { self.id }

    /// Inserts new entities into the world.
    ///
    /// # Examples
    ///
    /// Inserting entity tuples:
    ///
    /// ```
    /// # use legion::prelude::*;
    /// # #[derive(Copy, Clone, Debug, PartialEq)]
    /// # struct Position(f32);
    /// # #[derive(Copy, Clone, Debug, PartialEq)]
    /// # struct Rotation(f32);
    /// # let universe = Universe::new();
    /// # let mut world = universe.create_world();
    /// # let model = 0u8;
    /// # let color = 0u16;
    /// let tags = (model, color);
    /// let data = vec![
    ///     (Position(0.0), Rotation(0.0)),
    ///     (Position(1.0), Rotation(1.0)),
    ///     (Position(2.0), Rotation(2.0)),
    /// ];
    /// world.insert(tags, data);
    /// ```
    pub fn insert<T, C>(&mut self, mut tags: T, components: C) -> &[Entity]
    where
        T: TagSet + TagLayout + for<'a> Filter<ChunksetFilterData<'a>>,
        C: IntoComponentSource,
    {
        // find or create archetype
        let mut components = components.into();
        let archetype_index = self.find_or_create_archetype(&mut tags, &mut components);

        // find or create chunk set
        let chunk_set_index = self.find_or_create_chunk(archetype_index, &mut tags);

        self.entity_allocator.clear_allocation_buffer();

        // insert components into chunks
        while !components.is_empty() {
            // get chunk component storage
            let archetype = unsafe {
                (&mut *self.storage.get())
                    .archetypes_mut()
                    .get_unchecked_mut(archetype_index)
            };
            let chunk_index = archetype.get_free_chunk(chunk_set_index);
            let chunk = unsafe {
                archetype
                    .chunksets_mut()
                    .get_unchecked_mut(chunk_set_index)
                    .get_unchecked_mut(chunk_index)
            };

            // insert as many components as we can into the chunk
            let allocated = components.write(&mut self.entity_allocator, chunk);

            // record new entity locations
            let start = chunk.len() - allocated;
            let added = chunk.entities().iter().enumerate().skip(start);
            for (i, e) in added {
                let location =
                    EntityLocation::new(archetype_index, chunk_set_index, chunk_index, i);
                self.entity_allocator.set_location(e.index(), location);
            }
        }

        let entities = self.entity_allocator.allocation_buffer();

        #[cfg(all(feature = "events", feature = "par-iter"))]
        {
            entities.par_iter().for_each(|e| {
                self.channel
                    .write(EntityEvent::Created(*e))
                    .expect("Failed to write to WorldCreatedEvent channel.");
            });
        }

        entities
    }

    pub(crate) fn insert_buffered<T, C>(&mut self, entity: Entity, tags: T, components: C)
    where
        T: TagSet + TagLayout + for<'a> Filter<ChunksetFilterData<'a>>,
        C: IntoComponentSource,
    {
        let _ = (entity, tags, components);
        unimplemented!()
    }

    /// Removes the given `Entity` from the `World`.
    ///
    /// Returns `true` if the entity was deleted; else `false`.
    pub fn delete(&mut self, entity: Entity) -> bool {
        #[cfg(feature = "events")]
        {
            self.channel
                .write(EntityEvent::Deleted(entity))
                .expect("Failed to write to EntityEvent::Deleted channel.");
        }

        if let Some(location) = self.entity_allocator.delete_entity(entity) {
            // find entity's chunk
            let chunk = self
                .storage_mut()
                .archetypes_mut()
                .get_mut(location.archetype())
                .unwrap()
                .chunksets_mut()
                .get_mut(location.set())
                .unwrap()
                .get_mut(location.chunk())
                .unwrap();

            // swap remove with last entity in chunk
            if let Some(swapped) = chunk.swap_remove(location.component(), true) {
                // record swapped entity's new location
                self.entity_allocator
                    .set_location(swapped.index(), location);
            }

            true
        } else {
            false
        }
    }

    fn find_chunk_with_delta(
        &mut self,
        source_location: EntityLocation,
        add_components: &[(ComponentTypeId, ComponentMeta)],
        remove_components: &[ComponentTypeId],
        add_tags: &[(TagTypeId, TagMeta, NonNull<u8>)],
        remove_tags: &[TagTypeId],
    ) -> (usize, usize) {
        let archetype = {
            let result = {
                let source_archetype = self
                    .storage()
                    .archetypes()
                    .get(source_location.archetype())
                    .unwrap();

                // find target chunk
                let mut component_layout = DynamicComponentLayout {
                    existing: source_archetype.description().components(),
                    add: add_components,
                    remove: remove_components,
                };

                let mut tag_layout = DynamicTagLayout {
                    storage: self.storage(),
                    archetype: source_location.archetype(),
                    chunk: source_location.chunk(),
                    existing: source_archetype.description().tags(),
                    add: add_tags,
                    remove: remove_tags,
                };

                let archetype = self.find_archetype(&mut tag_layout, &mut component_layout);
                if let Some(archetype) = archetype.as_ref() {
                    if let Some(chunk) = self.find_chunk_set(*archetype, &mut tag_layout) {
                        // fast path: chunk already exists
                        return (*archetype, chunk);
                    }

                    Ok(*archetype)
                } else {
                    let mut description = ArchetypeDescription::default();
                    component_layout.tailor_archetype(&mut description);
                    tag_layout.tailor_archetype(&mut description);

                    Err(description)
                }
            };

            match result {
                Ok(arch) => arch,
                Err(desc) => {
                    let (index, _) = self.storage_mut().alloc_archetype(desc);
                    index
                }
            }
        };

        // slow path: create new chunk
        let source_archetype = self
            .storage()
            .archetypes()
            .get(source_location.archetype())
            .unwrap();
        let mut tags = source_archetype.tags().tag_set(source_location.chunk());
        for type_id in remove_tags.iter() {
            tags.remove(*type_id);
        }
        for (type_id, meta, ptr) in add_tags.iter() {
            tags.push(*type_id, *meta, *ptr);
        }

        let chunk = self.create_chunk_set(archetype, &tags);

        (archetype, chunk)
    }

    fn move_entity(
        &mut self,
        entity: Entity,
        add_components: &[(ComponentTypeId, ComponentMeta)],
        remove_components: &[ComponentTypeId],
        add_tags: &[(TagTypeId, TagMeta, NonNull<u8>)],
        remove_tags: &[TagTypeId],
    ) -> &mut ComponentStorage {
        let location = self
            .entity_allocator
            .get_location(entity.index())
            .expect("entity not found");

        // find or create the target chunk
        let (target_arch_index, target_chunkset_index) = self.find_chunk_with_delta(
            location,
            add_components,
            remove_components,
            add_tags,
            remove_tags,
        );
        log::trace!("src  = {:?}", location);
        log::trace!(
            "target_arch_index={}, target_chunkset_index={}",
            target_arch_index,
            target_chunkset_index
        );

        // Safety Note:
        // It is only safe for us to have 2 &mut references to storage here because
        // we know we are only going to be modifying two chunks that are at different
        // indexes.

        // fetch entity's chunk
        let current_chunk = unsafe { &mut *self.storage.get() }
            .archetypes_mut()
            .get_mut(location.archetype())
            .unwrap()
            .chunksets_mut()
            .get_mut(location.set())
            .unwrap()
            .get_mut(location.chunk())
            .unwrap();

        // fetch target chunk
        let archetype = unsafe { &mut *self.storage.get() }
            .archetypes_mut()
            .get_mut(target_arch_index)
            .unwrap();
        let target_chunk_index = archetype.get_free_chunk(target_chunkset_index);
        let target_chunk = unsafe {
            archetype
                .chunksets_mut()
                .get_unchecked_mut(target_chunkset_index)
                .get_unchecked_mut(target_chunk_index)
        };

        // move existing data over into new chunk
        if let Some(swapped) = current_chunk.move_entity(target_chunk, location.component()) {
            // update location of any entity that was moved into the previous location
            log::trace!("SWAP location! {:?}, {:?}", swapped, location);

            self.entity_allocator
                .set_location(swapped.index(), location);
        }

        log::trace!(
            "Set location! {:?}, {:?}",
            entity,
            EntityLocation::new(
                target_arch_index,
                target_chunkset_index,
                target_chunk_index,
                target_chunk.len() - 1,
            )
        );

        // record the entity's new location
        self.entity_allocator.set_location(
            entity.index(),
            EntityLocation::new(
                target_arch_index,
                target_chunkset_index,
                target_chunk_index,
                target_chunk.len() - 1,
            ),
        );

        target_chunk
    }

    /// Adds a component to an entity, or sets its value if the component is
    /// already present.
    pub fn add_component<T: Component>(&mut self, entity: Entity, component: T) {
        if let Some(mut comp) = self.get_component_mut(entity) {
            *comp = component;
            return;
        }

        // move the entity into a suitable chunk
        let target_chunk = self.move_entity(
            entity,
            &[(ComponentTypeId::of::<T>(), ComponentMeta::of::<T>())],
            &[],
            &[],
            &[],
        );

        // push new component into chunk
        let (_, components) = target_chunk.write();
        let slice = [component];
        unsafe {
            let components = &mut *components.get();
            components
                .get_mut(ComponentTypeId::of::<T>())
                .unwrap()
                .writer()
                .push(&slice);
        }
        std::mem::forget(slice);
    }

    /// Removes a component from an entity.
    pub fn remove_component<T: Component>(&mut self, entity: Entity) {
        if self.get_component::<T>(entity).is_some() {
            // move the entity into a suitable chunk
            self.move_entity(entity, &[], &[ComponentTypeId::of::<T>()], &[], &[]);
        }
    }

    /// Adds a tag to an entity, or sets its value if the tag is
    /// already present.
    pub fn add_tag<T: Tag>(&mut self, entity: Entity, tag: T) {
        if self.get_tag::<T>(entity).is_some() {
            self.remove_tag::<T>(entity);
        }

        // move the entity into a suitable chunk
        self.move_entity(
            entity,
            &[],
            &[],
            &[(
                TagTypeId::of::<T>(),
                TagMeta::of::<T>(),
                NonNull::new(&tag as *const _ as *mut u8).unwrap(),
            )],
            &[],
        );
    }

    /// Removes a tag from an entity.
    pub fn remove_tag<T: Tag>(&mut self, entity: Entity) {
        if self.get_tag::<T>(entity).is_some() {
            // move the entity into a suitable chunk
            self.move_entity(entity, &[], &[], &[], &[TagTypeId::of::<T>()]);
        }
    }

    /// Borrows component data for the given entity.
    ///
    /// Returns `Some(data)` if the entity was found and contains the specified data.
    /// Otherwise `None` is returned.
    pub fn get_component<T: Component>(&self, entity: Entity) -> Option<Ref<Shared, T>> {
        if !self.is_alive(entity) {
            return None;
        }

        let location = self.entity_allocator.get_location(entity.index())?;
        let archetype = self.storage().archetypes().get(location.archetype())?;
        let chunk = archetype
            .chunksets()
            .get(location.set())?
            .get(location.chunk())?;
        let (slice_borrow, slice) = unsafe {
            chunk
                .components(ComponentTypeId::of::<T>())?
                .data_slice::<T>()
                .deconstruct()
        };
        let component = slice.get(location.component())?;

        Some(Ref::new(slice_borrow, component))
    }

    /// Mutably borrows entity data for the given entity.
    ///
    /// Returns `Some(data)` if the entity was found and contains the specified data.
    /// Otherwise `None` is returned.
    ///
    /// # Safety
    ///
    /// Accessing a component which is already being concurrently accessed elsewhere is undefined behavior.
    ///
    /// # Panics
    ///
    /// This function may panic if any other code is currently borrowing `T` (such as in a query).
    pub unsafe fn get_component_mut_unchecked<T: Component>(
        &self,
        entity: Entity,
    ) -> Option<RefMut<Exclusive, T>> {
        if !self.is_alive(entity) {
            return None;
        }

        let location = self.entity_allocator.get_location(entity.index())?;
        let archetype = self.storage().archetypes().get(location.archetype())?;
        let chunk = archetype
            .chunksets()
            .get(location.set())?
            .get(location.chunk())?;
        let (slice_borrow, slice) = chunk
            .components(ComponentTypeId::of::<T>())?
            .data_slice_mut::<T>()
            .deconstruct();
        let component = slice.get_mut(location.component())?;

        Some(RefMut::new(slice_borrow, component))
    }

    /// Mutably borrows entity data for the given entity.
    ///
    /// Returns `Some(data)` if the entity was found and contains the specified data.
    /// Otherwise `None` is returned.
    pub fn get_component_mut<T: Component>(
        &mut self,
        entity: Entity,
    ) -> Option<RefMut<Exclusive, T>> {
        // safe because the &mut self ensures exclusivity
        unsafe { self.get_component_mut_unchecked(entity) }
    }

    /// Mutably borrows entity data for the given entity.
    ///
    /// Returns `Some(data)` if the entity was found and contains the specified data.
    /// Otherwise `None` is returned.

    /// Gets tag data for the given entity.
    ///
    /// Returns `Some(data)` if the entity was found and contains the specified data.
    /// Otherwise `None` is returned.
    pub fn get_tag<T: Tag>(&self, entity: Entity) -> Option<&T> {
        if !self.is_alive(entity) {
            return None;
        }

        let location = self.entity_allocator.get_location(entity.index())?;
        let archetype = self.storage().archetypes().get(location.archetype())?;
        let tags = archetype.tags().get(TagTypeId::of::<T>())?;

        unsafe { tags.data_slice::<T>().get(location.set()) }
    }

    /// Determines if the given `Entity` is alive within this `World`.
    pub fn is_alive(&self, entity: Entity) -> bool { self.entity_allocator.is_alive(entity) }

    /// Iteratively defragments the world's internal memory.
    ///
    /// This compacts entities into fewer more continuous chunks.
    ///
    /// `budget` describes the maximum number of entities that can be moved
    /// in one call. Subsequent calls to `defrag` will resume progress from the
    /// previous call.
    pub fn defrag(&mut self, budget: Option<usize>) {
        let archetypes = unsafe { &mut *self.storage.get() }.archetypes_mut();
        let mut budget = budget.unwrap_or(std::usize::MAX);
        let start = self.defrag_progress;
        while self.defrag_progress < archetypes.len() {
            // defragment the next archetype
            let complete =
                (&mut archetypes[self.defrag_progress]).defrag(&mut budget, |e, location| {
                    self.entity_allocator.set_location(e.index(), location);
                });
            if complete {
                // increment the index, looping it once we get to the end
                self.defrag_progress = (self.defrag_progress + 1) % archetypes.len();
            }

            // stop once we run out of budget or reach back to where we started
            if budget == 0 || self.defrag_progress == start {
                break;
            }
        }
    }

    pub fn merge(&mut self, world: World) {
        self.entity_allocator.merge(world.entity_allocator);

        for archetype in unsafe { &mut *world.storage.get() }.drain(..) {
            // use the description as an archetype filter
            let mut desc = archetype.description().clone();
            let archetype_data = ArchetypeFilterData {
                component_types: self.storage().component_types(),
                tag_types: self.storage().tag_types(),
            };
            let matches = desc.matches(archetype_data).matching_indices().next();
            if let Some(arch_index) = matches {
                // similar archetype already exists, merge
                self.storage_mut()
                    .archetypes_mut()
                    .get_mut(arch_index)
                    .unwrap()
                    .merge(archetype);
            } else {
                // archetype does not already exist, append
                self.storage_mut().push(archetype);
            }
        }
    }

    fn find_archetype<T, C>(&self, tags: &mut T, components: &mut C) -> Option<usize>
    where
        T: for<'a> Filter<ArchetypeFilterData<'a>>,
        C: for<'a> Filter<ArchetypeFilterData<'a>>,
    {
        // search for an archetype with an exact match for the desired component layout
        let archetype_data = ArchetypeFilterData {
            component_types: self.storage().component_types(),
            tag_types: self.storage().tag_types(),
        };

        // zip the two filters together - find the first index that matches both
        tags.matches(archetype_data)
            .zip(components.matches(archetype_data))
            .enumerate()
            .take(self.storage().archetypes().len())
            .filter(|(_, (a, b))| *a && *b)
            .map(|(i, _)| i)
            .next()
    }

    fn create_archetype<T, C>(&mut self, tags: &T, components: &C) -> usize
    where
        T: TagLayout,
        C: ComponentLayout,
    {
        let mut description = ArchetypeDescription::default();
        tags.tailor_archetype(&mut description);
        components.tailor_archetype(&mut description);

        let (index, _) = self.storage_mut().alloc_archetype(description);
        index
    }

    fn find_or_create_archetype<T, C>(&mut self, tags: &mut T, components: &mut C) -> usize
    where
        T: TagLayout,
        C: ComponentLayout,
    {
        if let Some(i) = self.find_archetype(tags.get_filter(), components.get_filter()) {
            i
        } else {
            self.create_archetype(tags, components)
        }
    }

    fn find_chunk_set<T>(&self, archetype: usize, tags: &mut T) -> Option<usize>
    where
        T: for<'a> Filter<ChunksetFilterData<'a>>,
    {
        // fetch the archetype, we can already assume that the archetype index is valid
        let archetype_data = unsafe { self.storage().archetypes().get_unchecked(archetype) };

        // find a chunk with the correct tags
        let chunk_filter_data = ChunksetFilterData {
            archetype_data: archetype_data.deref(),
        };

        if let Some(i) = tags.matches(chunk_filter_data).matching_indices().next() {
            return Some(i);
        }

        None
    }

    fn create_chunk_set<T>(&mut self, archetype: usize, tags: &T) -> usize
    where
        T: TagSet,
    {
        let archetype_data = unsafe {
            self.storage_mut()
                .archetypes_mut()
                .get_unchecked_mut(archetype)
        };
        archetype_data.alloc_chunk_set(|chunk_tags| tags.write_tags(chunk_tags))
    }

    fn find_or_create_chunk<T>(&mut self, archetype: usize, tags: &mut T) -> usize
    where
        T: TagSet + for<'a> Filter<ChunksetFilterData<'a>>,
    {
        if let Some(i) = self.find_chunk_set(archetype, tags) {
            i
        } else {
            self.create_chunk_set(archetype, tags)
        }
    }
}

impl Default for World {
    fn default() -> Self {
        Self::new()
    }
}

/// Describes the types of a set of components attached to an entity.
pub trait ComponentLayout: Sized {
    /// A filter type which filters archetypes to an exact match with this layout.
    type Filter: for<'a> Filter<ArchetypeFilterData<'a>>;

    /// Gets the archetype filter for this layout.
    fn get_filter(&mut self) -> &mut Self::Filter;

    /// Modifies an archetype description to include the components described by this layout.
    fn tailor_archetype(&self, archetype: &mut ArchetypeDescription);
}

/// Describes the types of a set of tags attached to an entity.
pub trait TagLayout: Sized {
    /// A filter type which filters archetypes to an exact match with this layout.
    type Filter: for<'a> Filter<ArchetypeFilterData<'a>>;

    /// Gets the archetype filter for this layout.
    fn get_filter(&mut self) -> &mut Self::Filter;

    /// Modifies an archetype description to include the tags described by this layout.
    fn tailor_archetype(&self, archetype: &mut ArchetypeDescription);
}

/// A set of tag values to be attached to an entity.
pub trait TagSet {
    /// Writes the tags in this set to a new chunk.
    fn write_tags(&self, tags: &mut Tags);
}

/// A set of components to be attached to one or more entities.
pub trait ComponentSource: ComponentLayout {
    /// Determines if this component source has any more entity data to write.
    fn is_empty(&mut self) -> bool;

    /// Writes as many components as possible into a chunk.
    fn write(&mut self, allocator: &mut EntityAllocator, chunk: &mut ComponentStorage) -> usize;
}

/// An object that can be converted into a `ComponentSource`.
pub trait IntoComponentSource {
    /// The component source type that can be converted into.
    type Source: ComponentSource;

    /// Converts `self` into a component source.
    fn into(self) -> Self::Source;
}

/// A `ComponentSource` which can insert tuples of components representing each entity into a world.
pub struct ComponentTupleSet<T, I>
where
    I: Iterator<Item = T>,
{
    iter: Peekable<I>,
    filter: ComponentTupleFilter<T>,
}

impl<T, I> From<I> for ComponentTupleSet<T, I>
where
    I: Iterator<Item = T>,
    ComponentTupleSet<T, I>: ComponentSource,
{
    fn from(iter: I) -> Self {
        ComponentTupleSet {
            iter: iter.peekable(),
            filter: ComponentTupleFilter {
                _phantom: PhantomData,
            },
        }
    }
}

impl<I> IntoComponentSource for I
where
    I: IntoIterator,
    ComponentTupleSet<I::Item, I::IntoIter>: ComponentSource,
{
    type Source = ComponentTupleSet<I::Item, I::IntoIter>;

    fn into(self) -> Self::Source {
        ComponentTupleSet {
            iter: self.into_iter().peekable(),
            filter: ComponentTupleFilter {
                _phantom: PhantomData,
            },
        }
    }
}

pub struct ComponentTupleFilter<T> {
    _phantom: PhantomData<T>,
}

mod tuple_impls {
    use super::*;
    use crate::iterator::SliceVecIter;
    use crate::storage::Component;
    use crate::storage::ComponentTypeId;
    use crate::storage::Tag;
    use crate::zip::Zip;
    use std::iter::Repeat;
    use std::iter::Take;
    use std::slice::Iter;

    macro_rules! impl_data_tuple {
        ( $( $ty: ident => $id: ident ),* ) => {
            impl_data_tuple!(@TAG_SET $( $ty => $id ),*);
            impl_data_tuple!(@COMPONENT_SOURCE $( $ty => $id ),*);
        };
        ( @COMPONENT_SOURCE $( $ty: ident => $id: ident ),* ) => {
            impl<UWU, $( $ty ),*> ComponentLayout for ComponentTupleSet<($( $ty, )*), UWU>
            where
                UWU: Iterator<Item = ($( $ty, )*)>,
                $( $ty: Component ),*
            {
                type Filter = ComponentTupleFilter<($( $ty, )*)>;

                fn get_filter(&mut self) -> &mut Self::Filter {
                    &mut self.filter
                }

                fn tailor_archetype(&self, archetype: &mut ArchetypeDescription) {
                    #![allow(unused_variables)]
                    $(
                        archetype.register_component::<$ty>();
                    )*
                }
            }

            impl<UWU, $( $ty ),*> ComponentSource for ComponentTupleSet<($( $ty, )*), UWU>
            where
                UWU: Iterator<Item = ($( $ty, )*)>,
                $( $ty: Component ),*
            {
                fn is_empty(&mut self) -> bool {
                    self.iter.peek().is_none()
                }

                fn write(&mut self, allocator: &mut EntityAllocator, chunk: &mut ComponentStorage) -> usize {
                    #![allow(unused_variables)]
                    #![allow(unused_unsafe)]
                    #![allow(non_snake_case)]
                    let space = chunk.capacity() - chunk.len();
                    let (entities, components) = chunk.write();
                    let mut count = 0;

                    unsafe {
                        $(
                            let mut $ty = (&mut *components.get()).get_mut(ComponentTypeId::of::<$ty>()).unwrap().writer();
                        )*

                        while let Some(($( $id, )*)) = { if count == space { None } else { self.iter.next() } } {
                            let entity = allocator.create_entity();
                            entities.push(entity);

                            // TODO: Trigger component addition events here
                            $(
                                let slice = [$id];
                                $ty.push(&slice);
                                std::mem::forget(slice);
                            )*
                            count += 1;
                        }
                    }

                    count
                }
            }

            impl<'a, $( $ty ),*> Filter<ArchetypeFilterData<'a>> for ComponentTupleFilter<($( $ty, )*)>
            where
                $( $ty: Component ),*
            {
                type Iter = SliceVecIter<'a, ComponentTypeId>;

                fn collect(&self, source: ArchetypeFilterData<'a>) -> Self::Iter {
                    source.component_types.iter()
                }

                fn is_match(&self, item: &<Self::Iter as Iterator>::Item) -> Option<bool> {
                    let types = &[$( ComponentTypeId::of::<$ty>() ),*];
                    Some(types.len() == item.len() && types.iter().all(|t| item.contains(t)))
                }
            }
        };
        ( @TAG_SET $( $ty: ident => $id: ident ),* ) => {
            impl_data_tuple!(@CHUNK_FILTER $( $ty => $id ),*);

            impl<$( $ty ),*> TagSet for ($( $ty, )*)
            where
                $( $ty: Tag ),*
            {
                fn write_tags(&self, tags: &mut Tags) {
                    #![allow(unused_variables)]
                    #![allow(non_snake_case)]
                    let ($($id,)*) = self;
                    $(
                        unsafe {
                            tags.get_mut(TagTypeId::of::<$ty>())
                                .unwrap()
                                .push($id.clone())
                        };
                    )*
                }
            }

            impl <$( $ty ),*> TagLayout for ($( $ty, )*)
            where
                $( $ty: Tag ),*
            {
                type Filter = Self;

                fn get_filter(&mut self) -> &mut Self {
                    self
                }

                fn tailor_archetype(&self, archetype: &mut ArchetypeDescription) {
                    #![allow(unused_variables)]
                    $(
                        archetype.register_tag::<$ty>();
                    )*
                }
            }

            impl<'a, $( $ty ),*> Filter<ArchetypeFilterData<'a>> for ($( $ty, )*)
            where
                $( $ty: Tag ),*
            {
                type Iter = SliceVecIter<'a, TagTypeId>;

                fn collect(&self, source: ArchetypeFilterData<'a>) -> Self::Iter {
                    source.tag_types.iter()
                }

                fn is_match(&self, item: &<Self::Iter as Iterator>::Item) -> Option<bool> {
                    let types = &[$( TagTypeId::of::<$ty>() ),*];
                    Some(types.len() == item.len() && types.iter().all(|t| item.contains(t)))
                }
            }
        };
        ( @CHUNK_FILTER $( $ty: ident => $id: ident ),+ ) => {
            impl<'a, $( $ty ),*> Filter<ChunksetFilterData<'a>> for ($( $ty, )*)
            where
                $( $ty: Tag ),*
            {
                type Iter = Zip<($( Iter<'a, $ty>, )*)>;

                fn collect(&self, source: ChunksetFilterData<'a>) -> Self::Iter {
                    let iters = (
                        $(
                            unsafe {
                                source.archetype_data
                                    .tags()
                                    .get(TagTypeId::of::<$ty>())
                                    .unwrap()
                                    .data_slice::<$ty>()
                                    .iter()
                            },
                        )*

                    );

                    crate::zip::multizip(iters)
                }

                fn is_match(&self, item: &<Self::Iter as Iterator>::Item) -> Option<bool> {
                    #![allow(non_snake_case)]
                    let ($( $ty, )*) = self;
                    Some(($( &*$ty, )*).legion_eq(item))
                }
            }
        };
        ( @CHUNK_FILTER ) => {
            impl<'a> Filter<ChunksetFilterData<'a>> for () {
                type Iter = Take<Repeat<()>>;

                fn collect(&self, source: ChunksetFilterData<'a>) -> Self::Iter {
                    std::iter::repeat(()).take(source.archetype_data.len())
                }

                fn is_match(&self, _: &<Self::Iter as Iterator>::Item) -> Option<bool> {
                    Some(true)
                }
            }
        };
    }

    impl_data_tuple!();
    impl_data_tuple!(A => a);
    impl_data_tuple!(A => a, B => b);
    impl_data_tuple!(A => a, B => b, C => c);
    impl_data_tuple!(A => a, B => b, C => c, D => d);
    impl_data_tuple!(A => a, B => b, C => c, D => d, E => e);
    impl_data_tuple!(A => a, B => b, C => c, D => d, E => e, F => f);
    impl_data_tuple!(A => a, B => b, C => c, D => d, E => e, F => f, G => g);
    impl_data_tuple!(A => a, B => b, C => c, D => d, E => e, F => f, G => g, H => h);
    impl_data_tuple!(A => a, B => b, C => c, D => d, E => e, F => f, G => g, H => h, I => i);
    impl_data_tuple!(A => a, B => b, C => c, D => d, E => e, F => f, G => g, H => h, I => i, J => j);
    impl_data_tuple!(A => a, B => b, C => c, D => d, E => e, F => f, G => g, H => h, I => i, J => j, K => k);
    impl_data_tuple!(A => a, B => b, C => c, D => d, E => e, F => f, G => g, H => h, I => i, J => j, K => k, L => l);
    impl_data_tuple!(A => a, B => b, C => c, D => d, E => e, F => f, G => g, H => h, I => i, J => j, K => k, L => l, M => m);
    impl_data_tuple!(A => a, B => b, C => c, D => d, E => e, F => f, G => g, H => h, I => i, J => j, K => k, L => l, M => m, N => n);
    impl_data_tuple!(A => a, B => b, C => c, D => d, E => e, F => f, G => g, H => h, I => i, J => j, K => k, L => l, M => m, N => n, O => o);
    impl_data_tuple!(A => a, B => b, C => c, D => d, E => e, F => f, G => g, H => h, I => i, J => j, K => k, L => l, M => m, N => n, O => o, P => p);
    impl_data_tuple!(A => a, B => b, C => c, D => d, E => e, F => f, G => g, H => h, I => i, J => j, K => k, L => l, M => m, N => n, O => o, P => p, Q => q);
    impl_data_tuple!(A => a, B => b, C => c, D => d, E => e, F => f, G => g, H => h, I => i, J => j, K => k, L => l, M => m, N => n, O => o, P => p, Q => q, R => r);
    impl_data_tuple!(A => a, B => b, C => c, D => d, E => e, F => f, G => g, H => h, I => i, J => j, K => k, L => l, M => m, N => n, O => o, P => p, Q => q, R => r, S => s);
    impl_data_tuple!(A => a, B => b, C => c, D => d, E => e, F => f, G => g, H => h, I => i, J => j, K => k, L => l, M => m, N => n, O => o, P => p, Q => q, R => r, S => s, T => t);
    impl_data_tuple!(A => a, B => b, C => c, D => d, E => e, F => f, G => g, H => h, I => i, J => j, K => k, L => l, M => m, N => n, O => o, P => p, Q => q, R => r, S => s, T => t, U => u);
    impl_data_tuple!(A => a, B => b, C => c, D => d, E => e, F => f, G => g, H => h, I => i, J => j, K => k, L => l, M => m, N => n, O => o, P => p, Q => q, R => r, S => s, T => t, U => u, V => v);
    impl_data_tuple!(A => a, B => b, C => c, D => d, E => e, F => f, G => g, H => h, I => i, J => j, K => k, L => l, M => m, N => n, O => o, P => p, Q => q, R => r, S => s, T => t, U => u, V => v, W => w);
    impl_data_tuple!(A => a, B => b, C => c, D => d, E => e, F => f, G => g, H => h, I => i, J => j, K => k, L => l, M => m, N => n, O => o, P => p, Q => q, R => r, S => s, T => t, U => u, V => v, W => w, X => x);
    impl_data_tuple!(A => a, B => b, C => c, D => d, E => e, F => f, G => g, H => h, I => i, J => j, K => k, L => l, M => m, N => n, O => o, P => p, Q => q, R => r, S => s, T => t, U => u, V => v, W => w, X => x, Y => y);
    impl_data_tuple!(A => a, B => b, C => c, D => d, E => e, F => f, G => g, H => h, I => i, J => j, K => k, L => l, M => m, N => n, O => o, P => p, Q => q, R => r, S => s, T => t, U => u, V => v, W => w, X => x, Y => y, Z => z);
}

struct DynamicComponentLayout<'a> {
    existing: &'a [(ComponentTypeId, ComponentMeta)],
    add: &'a [(ComponentTypeId, ComponentMeta)],
    remove: &'a [ComponentTypeId],
}

impl<'a> ComponentLayout for DynamicComponentLayout<'a> {
    type Filter = Self;

    fn get_filter(&mut self) -> &mut Self::Filter { self }

    fn tailor_archetype(&self, archetype: &mut ArchetypeDescription) {
        // copy components from existing archetype into new
        // except for those in `remove`
        let components = self
            .existing
            .iter()
            .filter(|(t, _)| !self.remove.contains(t));

        for (comp_type, meta) in components {
            archetype.register_component_raw(*comp_type, *meta);
        }

        // append components from `add`
        for (comp_type, meta) in self.add.iter() {
            archetype.register_component_raw(*comp_type, *meta);
        }
    }
}

impl<'a, 'b> Filter<ArchetypeFilterData<'b>> for DynamicComponentLayout<'a> {
    type Iter = SliceVecIter<'b, ComponentTypeId>;

    fn collect(&self, source: ArchetypeFilterData<'b>) -> Self::Iter {
        source.component_types.iter()
    }

    fn is_match(&self, item: &<Self::Iter as Iterator>::Item) -> Option<bool> {
        Some(
            item.len() == (self.existing.len() + self.add.len() - self.remove.len())
                && item.iter().all(|t| {
                    // all types are not in remove
                    !self.remove.contains(t)
                    // any are either in existing or add
                        && (self.existing.iter().any(|(x, _)| x == t)
                            || self.add.iter().any(|(x, _)| x == t))
                }),
        )
    }
}

struct DynamicTagLayout<'a> {
    storage: &'a Storage,
    archetype: usize,
    chunk: usize,
    existing: &'a [(TagTypeId, TagMeta)],
    add: &'a [(TagTypeId, TagMeta, NonNull<u8>)],
    remove: &'a [TagTypeId],
}

unsafe impl<'a> Send for DynamicTagLayout<'a> {}

unsafe impl<'a> Sync for DynamicTagLayout<'a> {}

impl<'a> TagLayout for DynamicTagLayout<'a> {
    type Filter = Self;

    fn get_filter(&mut self) -> &mut Self::Filter { self }

    fn tailor_archetype(&self, archetype: &mut ArchetypeDescription) {
        // copy tags from existing archetype into new
        // except for those in `remove`
        let tags = self
            .existing
            .iter()
            .filter(|(t, _)| !self.remove.contains(t));

        for (tag_type, meta) in tags {
            archetype.register_tag_raw(*tag_type, *meta);
        }

        // append tag from `add`
        for (tag_type, meta, _) in self.add.iter() {
            archetype.register_tag_raw(*tag_type, *meta);
        }
    }
}

impl<'a, 'b> Filter<ArchetypeFilterData<'b>> for DynamicTagLayout<'a> {
    type Iter = SliceVecIter<'b, TagTypeId>;

    fn collect(&self, source: ArchetypeFilterData<'b>) -> Self::Iter { source.tag_types.iter() }

    fn is_match(&self, item: &<Self::Iter as Iterator>::Item) -> Option<bool> {
        Some(
            item.len() == (self.existing.len() + self.add.len() - self.remove.len())
                && item.iter().all(|t| {
                    // all types are not in remove
                    !self.remove.contains(t)
                    // any are either in existing or add
                        && (self.existing.iter().any(|(x, _)| x == t)
                            || self.add.iter().any(|(x, _, _)| x == t))
                }),
        )
    }
}

impl<'a, 'b> Filter<ChunksetFilterData<'b>> for DynamicTagLayout<'a> {
    type Iter = Take<Enumerate<Repeat<&'b ArchetypeData>>>;

    fn collect(&self, source: ChunksetFilterData<'b>) -> Self::Iter {
        std::iter::repeat(source.archetype_data)
            .enumerate()
            .take(source.archetype_data.len())
    }

    fn is_match(&self, (chunk_index, arch): &<Self::Iter as Iterator>::Item) -> Option<bool> {
        for (type_id, meta) in self.existing {
            if self.remove.contains(type_id) {
                continue;
            }

            unsafe {
                // find the value of the tag in the source chunk
                let (slice_ptr, element_size, _) = self
                    .storage
                    .archetypes()
                    .get(self.archetype)
                    .unwrap()
                    .tags()
                    .get(*type_id)
                    .unwrap()
                    .data_raw();
                let current = slice_ptr.as_ptr().add(self.chunk * element_size);

                // find the value of the tag in the candidate chunk
                let (slice_ptr, element_size, _) = arch.tags().get(*type_id).unwrap().data_raw();
                let candidate = slice_ptr.as_ptr().add(chunk_index * element_size);

                if !meta.equals(current, candidate) {
                    return Some(false);
                }
            }
        }

        for (type_id, meta, ptr) in self.add {
            unsafe {
                let (slice_ptr, element_size, _) = arch.tags().get(*type_id).unwrap().data_raw();
                let candidate = slice_ptr.as_ptr().add(chunk_index * element_size);

                if !meta.equals(ptr.as_ptr(), candidate) {
                    return Some(false);
                }
            }
        }

        Some(true)
    }
}

#[cfg(test)]
mod tests {
    use super::*;

    #[derive(Clone, Copy, Debug, PartialEq)]
    struct Pos(f32, f32, f32);
    #[derive(Clone, Copy, Debug, PartialEq)]
    struct Rot(f32, f32, f32);
    #[derive(Clone, Copy, Debug, PartialEq)]
    struct Scale(f32, f32, f32);
    #[derive(Clone, Copy, Debug, PartialEq)]
    struct Vel(f32, f32, f32);
    #[derive(Clone, Copy, Debug, PartialEq)]
    struct Accel(f32, f32, f32);
    #[derive(Copy, Clone, Debug, Eq, PartialEq, Hash)]
    struct Model(u32);
    #[derive(Copy, Clone, Debug, Eq, PartialEq, Hash)]
    struct Static;

    fn create() -> World {
        let universe = Universe::new();
        universe.create_world()
    }

    #[test]
    fn create_universe() {
        let _ = env_logger::builder().is_test(true).try_init();

        Universe::default();
    }

    #[test]
    fn create_world() {
        let _ = env_logger::builder().is_test(true).try_init();

        let universe = Universe::new();
        universe.create_world();
    }

    #[test]
    fn insert_many() {
        let _ = env_logger::builder().is_test(true).try_init();

        let mut world = create();

        struct One;
        struct Two;
        struct Three;
        struct Four;
        struct Five;
        struct Six;
        struct Seven;
        struct Eight;
        struct Nine;
        struct Ten;

        let shared = (1usize, 2f32, 3u16);
        let components = vec![
            (One, Two, Three, Four, Five, Six, Seven, Eight, Nine, Ten),
            (One, Two, Three, Four, Five, Six, Seven, Eight, Nine, Ten),
        ];
        world.insert(shared, components);

        assert_eq!(2, world.entity_allocator.allocation_buffer().len());
    }

    #[test]
    fn insert() {
        let _ = env_logger::builder().is_test(true).try_init();

        let mut world = create();

        let shared = (1usize, 2f32, 3u16);
        let components = vec![(4f32, 5u64, 6u16), (4f32, 5u64, 6u16)];
        world.insert(shared, components);

        assert_eq!(2, world.entity_allocator.allocation_buffer().len());
    }

    #[test]
    fn get_component() {
        let _ = env_logger::builder().is_test(true).try_init();

        let mut world = create();

        let shared = (Static, Model(5));
        let components = vec![
            (Pos(1., 2., 3.), Rot(0.1, 0.2, 0.3)),
            (Pos(4., 5., 6.), Rot(0.4, 0.5, 0.6)),
        ];

        world.insert(shared, components.clone());

        for (i, e) in world
            .entity_allocator
            .allocation_buffer()
            .to_vec()
            .iter()
            .enumerate()
        {
            match world.get_component(*e) {
                Some(x) => assert_eq!(components.get(i).map(|(x, _)| x), Some(&x as &Pos)),
                None => assert_eq!(components.get(i).map(|(x, _)| x), None),
            }
            match world.get_component(*e) {
                Some(x) => assert_eq!(components.get(i).map(|(_, x)| x), Some(&x as &Rot)),
                None => assert_eq!(components.get(i).map(|(_, x)| x), None),
            }
        }
    }

    #[test]
    fn get_component_wrong_type() {
        let _ = env_logger::builder().is_test(true).try_init();

        let mut world = create();

        world.insert((), vec![(0f64,)]);

        let entity = *world.entity_allocator.allocation_buffer().get(0).unwrap();

        assert!(world.get_component::<i32>(entity).is_none());
    }

    #[test]
    fn get_tag() {
        let _ = env_logger::builder().is_test(true).try_init();

        let mut world = create();

        let shared = (Static, Model(5));
        let components = vec![
            (Pos(1., 2., 3.), Rot(0.1, 0.2, 0.3)),
            (Pos(4., 5., 6.), Rot(0.4, 0.5, 0.6)),
        ];

        world.insert(shared, components);

        for e in world.entity_allocator.allocation_buffer().to_vec().iter() {
            assert_eq!(&Static, world.get_tag::<Static>(*e).unwrap().deref());
            assert_eq!(&Model(5), world.get_tag::<Model>(*e).unwrap().deref());
        }
    }

    #[test]
    fn get_tag_wrong_type() {
        let _ = env_logger::builder().is_test(true).try_init();

        let mut world = create();

        world.insert((Static,), vec![(0f64,)]);

        let entity = *world.entity_allocator.allocation_buffer().get(0).unwrap();

        assert!(world.get_tag::<Model>(entity).is_none());
    }

    #[test]
    fn delete() {
        let _ = env_logger::builder().is_test(true).try_init();

        let mut world = create();

        let shared = (Static, Model(5));
        let components = vec![
            (Pos(1., 2., 3.), Rot(0.1, 0.2, 0.3)),
            (Pos(4., 5., 6.), Rot(0.4, 0.5, 0.6)),
        ];

        let entities = world.insert(shared, components).to_vec();

        for e in entities.iter() {
            assert!(world.get_component::<Pos>(*e).is_some());
        }

        for e in entities.iter() {
            world.delete(*e);
            assert!(world.get_component::<Pos>(*e).is_none());
        }
    }

    #[test]
    fn delete_last() {
        let _ = env_logger::builder().is_test(true).try_init();

        let mut world = create();

        let shared = (Static, Model(5));
        let components = vec![
            (Pos(1., 2., 3.), Rot(0.1, 0.2, 0.3)),
            (Pos(4., 5., 6.), Rot(0.4, 0.5, 0.6)),
        ];

        let entities = world.insert(shared, components.clone()).to_vec();

        let last = *entities.last().unwrap();
        world.delete(last);

        for (i, e) in entities.iter().take(entities.len() - 1).enumerate() {
            match world.get_component(*e) {
                Some(x) => assert_eq!(components.get(i).map(|(x, _)| x), Some(&x as &Pos)),
                None => assert_eq!(components.get(i).map(|(x, _)| x), None),
            }
            match world.get_component(*e) {
                Some(x) => assert_eq!(components.get(i).map(|(_, x)| x), Some(&x as &Rot)),
                None => assert_eq!(components.get(i).map(|(_, x)| x), None),
            }
        }
    }

    #[test]
    fn delete_first() {
        let _ = env_logger::builder().is_test(true).try_init();

        let mut world = create();

        let shared = (Static, Model(5));
        let components = vec![
            (Pos(1., 2., 3.), Rot(0.1, 0.2, 0.3)),
            (Pos(4., 5., 6.), Rot(0.4, 0.5, 0.6)),
        ];

        let entities = world.insert(shared, components.clone()).to_vec();

        let first = *entities.first().unwrap();
        world.delete(first);

        for (i, e) in entities.iter().skip(1).enumerate() {
            match world.get_component(*e) {
                Some(x) => assert_eq!(components.get(i + 1).map(|(x, _)| x), Some(&x as &Pos)),
                None => assert_eq!(components.get(i + 1).map(|(x, _)| x), None),
            }
            match world.get_component(*e) {
                Some(x) => assert_eq!(components.get(i + 1).map(|(_, x)| x), Some(&x as &Rot)),
                None => assert_eq!(components.get(i + 1).map(|(_, x)| x), None),
            }
        }
    }

    #[test]
    fn add_component() {
        let _ = env_logger::builder().is_test(true).try_init();

        let mut world = create();

        let components = vec![
            (Pos(1., 2., 3.), Rot(0.1, 0.2, 0.3)),
            (Pos(4., 5., 6.), Rot(0.4, 0.5, 0.6)),
        ];

        let entities = world.insert((Static,), components.clone()).to_vec();

        for (i, e) in entities.iter().enumerate() {
            world.add_component(*e, Scale(2., 2., 2.));
            assert_eq!(
                components.get(i).unwrap().0,
                *world.get_component(*e).unwrap()
            );
            assert_eq!(
                components.get(i).unwrap().1,
                *world.get_component(*e).unwrap()
            );
            assert_eq!(Scale(2., 2., 2.), *world.get_component(*e).unwrap());
        }
    }

    #[test]
    fn remove_component() {
        let _ = env_logger::builder().is_test(true).try_init();

        let mut world = create();

        let components = vec![
            (Pos(1., 2., 3.), Rot(0.1, 0.2, 0.3)),
            (Pos(4., 5., 6.), Rot(0.4, 0.5, 0.6)),
        ];

        let entities = world.insert((Static,), components.clone()).to_vec();

        for (i, e) in entities.iter().enumerate() {
            world.remove_component::<Rot>(*e);
            assert_eq!(
                components.get(i).unwrap().0,
                *world.get_component(*e).unwrap()
            );
            assert!(world.get_component::<Rot>(*e).is_none());
        }
    }

    #[test]
    fn add_tag() {
        let _ = env_logger::builder().is_test(true).try_init();

        let mut world = create();

        let components = vec![
            (Pos(1., 2., 3.), Rot(0.1, 0.2, 0.3)),
            (Pos(4., 5., 6.), Rot(0.4, 0.5, 0.6)),
        ];

        let entities = world.insert((Static,), components.clone()).to_vec();

        for (i, e) in entities.iter().enumerate() {
            world.add_tag(*e, Model(2));
            assert_eq!(
                components.get(i).unwrap().0,
                *world.get_component(*e).unwrap()
            );
            assert_eq!(
                components.get(i).unwrap().1,
                *world.get_component(*e).unwrap()
            );
            assert_eq!(Static, *world.get_tag(*e).unwrap());
            assert_eq!(Model(2), *world.get_tag(*e).unwrap());
        }
    }

    #[test]
    fn remove_tag() {
        let _ = env_logger::builder().is_test(true).try_init();

        let mut world = create();

        let components = vec![
            (Pos(1., 2., 3.), Rot(0.1, 0.2, 0.3)),
            (Pos(4., 5., 6.), Rot(0.4, 0.5, 0.6)),
        ];

        let entities = world.insert((Static,), components.clone()).to_vec();

        for (i, e) in entities.iter().enumerate() {
            world.remove_tag::<Static>(*e);
            assert_eq!(
                components.get(i).unwrap().0,
                *world.get_component(*e).unwrap()
            );
            assert_eq!(
                components.get(i).unwrap().1,
                *world.get_component(*e).unwrap()
            );
            assert!(world.get_tag::<Static>(*e).is_none());
        }
    }

    #[test]
    fn add_component2() {
        let _ = env_logger::builder().is_test(true).try_init();
        struct Transform {
            translation: Vec<f32>,
        }
        let mut world = create();
        let entity = world.insert((5u32,), vec![(3u32,)])[0];
        world.add_component::<Transform>(
            entity,
            Transform {
                translation: vec![0., 1., 2.],
            },
        );
    }
}<|MERGE_RESOLUTION|>--- conflicted
+++ resolved
@@ -139,11 +139,7 @@
 
     pub(crate) fn storage_mut(&mut self) -> &mut Storage { unsafe { &mut *self.storage.get() } }
 
-<<<<<<< HEAD
-    /// Gets the unique ID of this world.
-=======
     /// Gets the unique ID of this world within its universe.
->>>>>>> 0df79ef4
     pub fn id(&self) -> WorldId { self.id }
 
     /// Inserts new entities into the world.
