use crate::borrow::Exclusive;
use crate::borrow::Ref;
use crate::borrow::RefMut;
use crate::borrow::Shared;
use crate::entity::BlockAllocator;
use crate::entity::Entity;
use crate::entity::EntityAllocator;
use crate::entity::EntityLocation;
use crate::filter::ArchetypeFilterData;
use crate::filter::ChunksetFilterData;
use crate::filter::Filter;
use crate::iterator::SliceVecIter;
use crate::resource::Resources;
use crate::storage::ArchetypeData;
use crate::storage::ArchetypeDescription;
use crate::storage::Component;
use crate::storage::ComponentMeta;
use crate::storage::ComponentStorage;
use crate::storage::ComponentTypeId;
use crate::storage::Storage;
use crate::storage::Tag;
use crate::storage::TagMeta;
use crate::storage::TagTypeId;
use crate::storage::Tags;
use crate::tuple::TupleEq;
use parking_lot::Mutex;
use std::cell::UnsafeCell;
use std::iter::Enumerate;
use std::iter::Peekable;
use std::iter::Repeat;
use std::iter::Take;
use std::marker::PhantomData;
use std::ops::Deref;
use std::ptr::NonNull;
use std::sync::atomic::AtomicUsize;
use std::sync::atomic::Ordering;
use std::sync::Arc;
use tracing::{info, span, trace, Level};

#[cfg(feature = "events")]
use rayon::prelude::*;

#[cfg(feature = "events")]
use crate::event::{Channel, EntityEvent, WorldCreatedEvent};

/// The `Universe` is a factory for creating `World`s.
///
/// Entities inserted into worlds created within the same universe are guarenteed to have
/// unique `Entity` IDs, even across worlds.
#[derive(Debug)]
pub struct Universe {
    allocator: Arc<Mutex<BlockAllocator>>,
    world_count: AtomicUsize,
    #[cfg(feature = "events")]
    channel: Channel<WorldCreatedEvent>,
}

impl Universe {
    /// Creates a new `Universe`.
    pub fn new() -> Self { Self::default() }

    /// Creates a new `World` within this `Universe`.
    ///
    /// Entities inserted into worlds created within the same universe are guarenteed to have
    /// unique `Entity` IDs, even across worlds. See also `World::new`.
    pub fn create_world(&self) -> World {
        let id = self.world_count.fetch_add(1, Ordering::SeqCst);
        let world =
            World::new_in_universe(WorldId(id), EntityAllocator::new(self.allocator.clone()));

        info!(world = world.id().0, "Created world");

        #[cfg(feature = "events")]
        {
            self.channel
                .write(WorldCreatedEvent(WorldId(id)))
                .expect("Failed to write to WorldCreatedEvent channel.");
        }

        world
    }

    #[cfg(feature = "events")]
    pub fn channel(&mut self) -> &mut Channel<WorldCreatedEvent> { &mut self.channel }
}

impl Default for Universe {
    fn default() -> Self {
        Self {
            #[cfg(feature = "events")]
            channel: Channel::default(),
            world_count: AtomicUsize::from(0),
            allocator: Arc::new(Mutex::new(BlockAllocator::new())),
        }
    }
}

#[derive(Default, Copy, Clone, PartialEq, Eq, Hash, Debug)]
pub struct WorldId(usize);

impl WorldId {
    pub fn index(self) -> usize { self.0 }
}

/// Contains queryable collections of data associated with `Entity`s.
pub struct World {
    id: WorldId,
    storage: UnsafeCell<Storage>,
    pub(crate) entity_allocator: EntityAllocator,
    defrag_progress: usize,

    #[cfg(feature = "events")]
    channel: Channel<EntityEvent>,

    pub resources: Resources,
}

unsafe impl Send for World {}

unsafe impl Sync for World {}

impl World {
    /// Create a new `World` independent of any `Universe`.
    ///
    /// `Entity` IDs in such a world will only be unique within that world. See also
    /// `Universe::create_world`.
    pub fn new() -> Self {
        Self::new_in_universe(
            WorldId(0),
            EntityAllocator::new(Arc::new(Mutex::new(BlockAllocator::new()))),
        )
    }

    fn new_in_universe(id: WorldId, allocator: EntityAllocator) -> Self {
        Self {
            id,
            storage: UnsafeCell::new(Storage::new(id)),
            entity_allocator: allocator,
            defrag_progress: 0,
            #[cfg(feature = "events")]
            channel: Channel::default(),
            resources: Resources::default(),
        }
    }

    #[cfg(feature = "events")]
    pub fn entity_channel(&mut self) -> &mut Channel<EntityEvent> { &mut self.channel }

    pub(crate) fn storage(&self) -> &Storage { unsafe { &*self.storage.get() } }

    pub(crate) fn storage_mut(&mut self) -> &mut Storage { unsafe { &mut *self.storage.get() } }

<<<<<<< HEAD
    /// Gets the unique ID of this world.
=======
    /// Gets the unique ID of this world within its universe.
>>>>>>> bdce2b80
    pub fn id(&self) -> WorldId { self.id }

    /// Inserts new entities into the world.
    ///
    /// # Examples
    ///
    /// Inserting entity tuples:
    ///
    /// ```
    /// # use legion::prelude::*;
    /// # #[derive(Copy, Clone, Debug, PartialEq)]
    /// # struct Position(f32);
    /// # #[derive(Copy, Clone, Debug, PartialEq)]
    /// # struct Rotation(f32);
    /// # let universe = Universe::new();
    /// # let mut world = universe.create_world();
    /// # let model = 0u8;
    /// # let color = 0u16;
    /// let tags = (model, color);
    /// let data = vec![
    ///     (Position(0.0), Rotation(0.0)),
    ///     (Position(1.0), Rotation(1.0)),
    ///     (Position(2.0), Rotation(2.0)),
    /// ];
    /// world.insert(tags, data);
    /// ```
    pub fn insert<T, C>(&mut self, mut tags: T, components: C) -> &[Entity]
    where
        T: TagSet + TagLayout + for<'a> Filter<ChunksetFilterData<'a>>,
        C: IntoComponentSource,
    {
        let span = span!(Level::TRACE, "Inserting entities", world = self.id().0);
        let _guard = span.enter();

        // find or create archetype
        let mut components = components.into();
        let archetype_index = self.find_or_create_archetype(&mut tags, &mut components);

        // find or create chunk set
        let chunk_set_index = self.find_or_create_chunk(archetype_index, &mut tags);

        self.entity_allocator.clear_allocation_buffer();

        // insert components into chunks
        while !components.is_empty() {
            // get chunk component storage
            let archetype = unsafe {
                (&mut *self.storage.get())
                    .archetypes_mut()
                    .get_unchecked_mut(archetype_index)
            };
            let chunk_index = archetype.get_free_chunk(chunk_set_index, 1);
            let chunk = unsafe {
                archetype
                    .chunksets_mut()
                    .get_unchecked_mut(chunk_set_index)
                    .get_unchecked_mut(chunk_index)
            };

            // insert as many components as we can into the chunk
            let allocated = components.write(&mut self.entity_allocator, chunk);

            // record new entity locations
            let start = chunk.len() - allocated;
            let added = chunk.entities().iter().enumerate().skip(start);
            for (i, e) in added {
                let location =
                    EntityLocation::new(archetype_index, chunk_set_index, chunk_index, i);
                self.entity_allocator.set_location(e.index(), location);
            }
        }

        let entities = self.entity_allocator.allocation_buffer();

        trace!(count = entities.len(), "Inserted entities");

        #[cfg(all(feature = "events"))]
        {
            entities.par_iter().for_each(|e| {
                self.channel
                    .write(EntityEvent::Created(*e))
                    .expect("Failed to write to WorldCreatedEvent channel.");
            });
        }

        entities
    }

    pub(crate) fn insert_buffered<T, C>(&mut self, entity: Entity, tags: T, components: C)
    where
        T: TagSet + TagLayout + for<'a> Filter<ChunksetFilterData<'a>>,
        C: IntoComponentSource,
    {
        let _ = (entity, tags, components);
        unimplemented!()
    }

    /// Removes the given `Entity` from the `World`.
    ///
    /// Returns `true` if the entity was deleted; else `false`.
    pub fn delete(&mut self, entity: Entity) -> bool {
        #[cfg(feature = "events")]
        {
            self.channel
                .write(EntityEvent::Deleted(entity))
                .expect("Failed to write to EntityEvent::Deleted channel.");
        }

        if let Some(location) = self.entity_allocator.delete_entity(entity) {
            // find entity's chunk
            let chunk = self
                .storage_mut()
                .archetypes_mut()
                .get_mut(location.archetype())
                .unwrap()
                .chunksets_mut()
                .get_mut(location.set())
                .unwrap()
                .get_mut(location.chunk())
                .unwrap();

            // swap remove with last entity in chunk
            if let Some(swapped) = chunk.swap_remove(location.component(), true) {
                // record swapped entity's new location
                self.entity_allocator
                    .set_location(swapped.index(), location);
            }

            trace!(world = self.id().0, ?entity, "Deleted entity");

            true
        } else {
            false
        }
    }

    fn find_chunk_with_delta(
        &mut self,
        source_location: EntityLocation,
        add_components: &[(ComponentTypeId, ComponentMeta)],
        remove_components: &[ComponentTypeId],
        add_tags: &[(TagTypeId, TagMeta, NonNull<u8>)],
        remove_tags: &[TagTypeId],
    ) -> (usize, usize) {
        let archetype = {
            let result = {
                let source_archetype = self
                    .storage()
                    .archetypes()
                    .get(source_location.archetype())
                    .unwrap();

                // find target chunk
                let mut component_layout = DynamicComponentLayout {
                    existing: source_archetype.description().components(),
                    add: add_components,
                    remove: remove_components,
                };

                let mut tag_layout = DynamicTagLayout {
                    storage: self.storage(),
                    archetype: source_location.archetype(),
                    chunk: source_location.chunk(),
                    existing: source_archetype.description().tags(),
                    add: add_tags,
                    remove: remove_tags,
                };

                let archetype = self.find_archetype(&mut tag_layout, &mut component_layout);
                if let Some(archetype) = archetype.as_ref() {
                    if let Some(chunk) = self.find_chunk_set(*archetype, &mut tag_layout) {
                        // fast path: chunk already exists
                        return (*archetype, chunk);
                    }

                    Ok(*archetype)
                } else {
                    let mut description = ArchetypeDescription::default();
                    component_layout.tailor_archetype(&mut description);
                    tag_layout.tailor_archetype(&mut description);

                    Err(description)
                }
            };

            match result {
                Ok(arch) => arch,
                Err(desc) => {
                    let (index, _) = self.storage_mut().alloc_archetype(desc);
                    index
                }
            }
        };

        // slow path: create new chunk
        let source_archetype = self
            .storage()
            .archetypes()
            .get(source_location.archetype())
            .unwrap();
        let mut tags = source_archetype.tags().tag_set(source_location.chunk());
        for type_id in remove_tags.iter() {
            tags.remove(*type_id);
        }
        for (type_id, meta, ptr) in add_tags.iter() {
            tags.push(*type_id, *meta, *ptr);
        }

        let chunk = self.create_chunk_set(archetype, &tags);

        (archetype, chunk)
    }

    fn move_entity(
        &mut self,
        entity: Entity,
        add_components: &[(ComponentTypeId, ComponentMeta)],
        remove_components: &[ComponentTypeId],
        add_tags: &[(TagTypeId, TagMeta, NonNull<u8>)],
        remove_tags: &[TagTypeId],
    ) -> &mut ComponentStorage {
        let location = self
            .entity_allocator
            .get_location(entity.index())
            .expect("entity not found");

        // find or create the target chunk
        let (target_arch_index, target_chunkset_index) = self.find_chunk_with_delta(
            location,
            add_components,
            remove_components,
            add_tags,
            remove_tags,
        );

        // Safety Note:
        // It is only safe for us to have 2 &mut references to storage here because
        // we know we are only going to be modifying two chunks that are at different
        // indexes.

        // fetch entity's chunk
        let current_chunk = unsafe { &mut *self.storage.get() }
            .archetypes_mut()
            .get_mut(location.archetype())
            .unwrap()
            .chunksets_mut()
            .get_mut(location.set())
            .unwrap()
            .get_mut(location.chunk())
            .unwrap();

        // fetch target chunk
        let archetype = unsafe { &mut *self.storage.get() }
            .archetypes_mut()
            .get_mut(target_arch_index)
            .unwrap();
        let target_chunk_index = archetype.get_free_chunk(target_chunkset_index, 1);
        let target_chunk = unsafe {
            archetype
                .chunksets_mut()
                .get_unchecked_mut(target_chunkset_index)
                .get_unchecked_mut(target_chunk_index)
        };

        // move existing data over into new chunk
        if let Some(swapped) = current_chunk.move_entity(target_chunk, location.component()) {
            // update location of any entity that was moved into the previous location
            self.entity_allocator
                .set_location(swapped.index(), location);
        }

        // record the entity's new location
        self.entity_allocator.set_location(
            entity.index(),
            EntityLocation::new(
                target_arch_index,
                target_chunkset_index,
                target_chunk_index,
                target_chunk.len() - 1,
            ),
        );

        target_chunk
    }

    /// Adds a component to an entity, or sets its value if the component is
    /// already present.
    pub fn add_component<T: Component>(&mut self, entity: Entity, component: T) {
        if let Some(mut comp) = self.get_component_mut(entity) {
            *comp = component;
            return;
        }

        trace!(
            world = self.id().0,
            ?entity,
            component = std::any::type_name::<T>(),
            "Adding component to entity"
        );

        // move the entity into a suitable chunk
        let target_chunk = self.move_entity(
            entity,
            &[(ComponentTypeId::of::<T>(), ComponentMeta::of::<T>())],
            &[],
            &[],
            &[],
        );

        // push new component into chunk
        let mut writer = target_chunk.writer();
        let (_, components) = writer.get();
        let slice = [component];
        unsafe {
            let components = &mut *components.get();
            components
                .get_mut(ComponentTypeId::of::<T>())
                .unwrap()
                .writer()
                .push(&slice);
        }
        std::mem::forget(slice);
    }

    /// Removes a component from an entity.
    pub fn remove_component<T: Component>(&mut self, entity: Entity) {
        if self.get_component::<T>(entity).is_some() {
            trace!(
                world = self.id().0,
                ?entity,
                component = std::any::type_name::<T>(),
                "Removing component from entity"
            );

            // move the entity into a suitable chunk
            self.move_entity(entity, &[], &[ComponentTypeId::of::<T>()], &[], &[]);
        }
    }

    /// Adds a tag to an entity, or sets its value if the tag is
    /// already present.
    pub fn add_tag<T: Tag>(&mut self, entity: Entity, tag: T) {
        if self.get_tag::<T>(entity).is_some() {
            self.remove_tag::<T>(entity);
        }

        trace!(
            world = self.id().0,
            ?entity,
            tag = std::any::type_name::<T>(),
            "Adding tag to entity"
        );

        // move the entity into a suitable chunk
        self.move_entity(
            entity,
            &[],
            &[],
            &[(
                TagTypeId::of::<T>(),
                TagMeta::of::<T>(),
                NonNull::new(&tag as *const _ as *mut u8).unwrap(),
            )],
            &[],
        );
    }

    /// Removes a tag from an entity.
    pub fn remove_tag<T: Tag>(&mut self, entity: Entity) {
        if self.get_tag::<T>(entity).is_some() {
            trace!(
                world = self.id().0,
                ?entity,
                tag = std::any::type_name::<T>(),
                "Removing tag from entity"
            );

            // move the entity into a suitable chunk
            self.move_entity(entity, &[], &[], &[], &[TagTypeId::of::<T>()]);
        }
    }

    /// Borrows component data for the given entity.
    ///
    /// Returns `Some(data)` if the entity was found and contains the specified data.
    /// Otherwise `None` is returned.
    pub fn get_component<T: Component>(&self, entity: Entity) -> Option<Ref<Shared, T>> {
        if !self.is_alive(entity) {
            return None;
        }

        let location = self.entity_allocator.get_location(entity.index())?;
        let archetype = self.storage().archetypes().get(location.archetype())?;
        let chunk = archetype
            .chunksets()
            .get(location.set())?
            .get(location.chunk())?;
        let (slice_borrow, slice) = unsafe {
            chunk
                .components(ComponentTypeId::of::<T>())?
                .data_slice::<T>()
                .deconstruct()
        };
        let component = slice.get(location.component())?;

        Some(Ref::new(slice_borrow, component))
    }

    /// Mutably borrows entity data for the given entity.
    ///
    /// Returns `Some(data)` if the entity was found and contains the specified data.
    /// Otherwise `None` is returned.
    ///
    /// # Safety
    ///
    /// Accessing a component which is already being concurrently accessed elsewhere is undefined behavior.
    ///
    /// # Panics
    ///
    /// This function may panic if any other code is currently borrowing `T` (such as in a query).
    pub unsafe fn get_component_mut_unchecked<T: Component>(
        &self,
        entity: Entity,
    ) -> Option<RefMut<Exclusive, T>> {
        if !self.is_alive(entity) {
            return None;
        }

        let location = self.entity_allocator.get_location(entity.index())?;
        let archetype = self.storage().archetypes().get(location.archetype())?;
        let chunk = archetype
            .chunksets()
            .get(location.set())?
            .get(location.chunk())?;
        let (slice_borrow, slice) = chunk
            .components(ComponentTypeId::of::<T>())?
            .data_slice_mut::<T>()
            .deconstruct();
        let component = slice.get_mut(location.component())?;

        Some(RefMut::new(slice_borrow, component))
    }

    /// Mutably borrows entity data for the given entity.
    ///
    /// Returns `Some(data)` if the entity was found and contains the specified data.
    /// Otherwise `None` is returned.
    pub fn get_component_mut<T: Component>(
        &mut self,
        entity: Entity,
    ) -> Option<RefMut<Exclusive, T>> {
        // safe because the &mut self ensures exclusivity
        unsafe { self.get_component_mut_unchecked(entity) }
    }

    /// Mutably borrows entity data for the given entity.
    ///
    /// Returns `Some(data)` if the entity was found and contains the specified data.
    /// Otherwise `None` is returned.

    /// Gets tag data for the given entity.
    ///
    /// Returns `Some(data)` if the entity was found and contains the specified data.
    /// Otherwise `None` is returned.
    pub fn get_tag<T: Tag>(&self, entity: Entity) -> Option<&T> {
        if !self.is_alive(entity) {
            return None;
        }

        let location = self.entity_allocator.get_location(entity.index())?;
        let archetype = self.storage().archetypes().get(location.archetype())?;
        let tags = archetype.tags().get(TagTypeId::of::<T>())?;

        unsafe { tags.data_slice::<T>().get(location.set()) }
    }

    /// Determines if the given `Entity` is alive within this `World`.
    pub fn is_alive(&self, entity: Entity) -> bool { self.entity_allocator.is_alive(entity) }

    /// Iteratively defragments the world's internal memory.
    ///
    /// This compacts entities into fewer more continuous chunks.
    ///
    /// `budget` describes the maximum number of entities that can be moved
    /// in one call. Subsequent calls to `defrag` will resume progress from the
    /// previous call.
    pub fn defrag(&mut self, budget: Option<usize>) {
        let span = span!(
            Level::INFO,
            "Defragmenting",
            world = self.id().0,
            start_archetype = self.defrag_progress
        );
        let _guard = span.enter();

        let archetypes = unsafe { &mut *self.storage.get() }.archetypes_mut();
        let mut budget = budget.unwrap_or(std::usize::MAX);
        let start = self.defrag_progress;
        while self.defrag_progress < archetypes.len() {
            // defragment the next archetype
            let complete =
                (&mut archetypes[self.defrag_progress]).defrag(&mut budget, |e, location| {
                    self.entity_allocator.set_location(e.index(), location);
                });
            if complete {
                // increment the index, looping it once we get to the end
                self.defrag_progress = (self.defrag_progress + 1) % archetypes.len();
            }

            // stop once we run out of budget or reach back to where we started
            if budget == 0 || self.defrag_progress == start {
                break;
            }
        }
    }

    pub fn merge(&mut self, world: World) {
        let span =
            span!(Level::INFO, "Merging worlds", source = world.id().0, destination = ?self.id());
        let _guard = span.enter();

        self.entity_allocator.merge(world.entity_allocator);

        for archetype in unsafe { &mut *world.storage.get() }.drain(..) {
            // use the description as an archetype filter
            let mut desc = archetype.description().clone();
            let archetype_data = ArchetypeFilterData {
                component_types: self.storage().component_types(),
                tag_types: self.storage().tag_types(),
            };
            let matches = desc.matches(archetype_data).matching_indices().next();
            if let Some(arch_index) = matches {
                // similar archetype already exists, merge
                self.storage_mut()
                    .archetypes_mut()
                    .get_mut(arch_index)
                    .unwrap()
                    .merge(archetype);
            } else {
                // archetype does not already exist, append
                self.storage_mut().push(archetype);
            }
        }
    }

    fn find_archetype<T, C>(&self, tags: &mut T, components: &mut C) -> Option<usize>
    where
        T: for<'a> Filter<ArchetypeFilterData<'a>>,
        C: for<'a> Filter<ArchetypeFilterData<'a>>,
    {
        // search for an archetype with an exact match for the desired component layout
        let archetype_data = ArchetypeFilterData {
            component_types: self.storage().component_types(),
            tag_types: self.storage().tag_types(),
        };

        // zip the two filters together - find the first index that matches both
        tags.matches(archetype_data)
            .zip(components.matches(archetype_data))
            .enumerate()
            .take(self.storage().archetypes().len())
            .filter(|(_, (a, b))| *a && *b)
            .map(|(i, _)| i)
            .next()
    }

    fn create_archetype<T, C>(&mut self, tags: &T, components: &C) -> usize
    where
        T: TagLayout,
        C: ComponentLayout,
    {
        let mut description = ArchetypeDescription::default();
        tags.tailor_archetype(&mut description);
        components.tailor_archetype(&mut description);

        let (index, _) = self.storage_mut().alloc_archetype(description);
        index
    }

    fn find_or_create_archetype<T, C>(&mut self, tags: &mut T, components: &mut C) -> usize
    where
        T: TagLayout,
        C: ComponentLayout,
    {
        if let Some(i) = self.find_archetype(tags.get_filter(), components.get_filter()) {
            i
        } else {
            self.create_archetype(tags, components)
        }
    }

    fn find_chunk_set<T>(&self, archetype: usize, tags: &mut T) -> Option<usize>
    where
        T: for<'a> Filter<ChunksetFilterData<'a>>,
    {
        // fetch the archetype, we can already assume that the archetype index is valid
        let archetype_data = unsafe { self.storage().archetypes().get_unchecked(archetype) };

        // find a chunk with the correct tags
        let chunk_filter_data = ChunksetFilterData {
            archetype_data: archetype_data.deref(),
        };

        if let Some(i) = tags.matches(chunk_filter_data).matching_indices().next() {
            return Some(i);
        }

        None
    }

    fn create_chunk_set<T>(&mut self, archetype: usize, tags: &T) -> usize
    where
        T: TagSet,
    {
        let archetype_data = unsafe {
            self.storage_mut()
                .archetypes_mut()
                .get_unchecked_mut(archetype)
        };
        archetype_data.alloc_chunk_set(|chunk_tags| tags.write_tags(chunk_tags))
    }

    fn find_or_create_chunk<T>(&mut self, archetype: usize, tags: &mut T) -> usize
    where
        T: TagSet + for<'a> Filter<ChunksetFilterData<'a>>,
    {
        if let Some(i) = self.find_chunk_set(archetype, tags) {
            i
        } else {
            self.create_chunk_set(archetype, tags)
        }
    }
}

impl Default for World {
    fn default() -> Self { Self::new() }
}

/// Describes the types of a set of components attached to an entity.
pub trait ComponentLayout: Sized {
    /// A filter type which filters archetypes to an exact match with this layout.
    type Filter: for<'a> Filter<ArchetypeFilterData<'a>>;

    /// Gets the archetype filter for this layout.
    fn get_filter(&mut self) -> &mut Self::Filter;

    /// Modifies an archetype description to include the components described by this layout.
    fn tailor_archetype(&self, archetype: &mut ArchetypeDescription);
}

/// Describes the types of a set of tags attached to an entity.
pub trait TagLayout: Sized {
    /// A filter type which filters archetypes to an exact match with this layout.
    type Filter: for<'a> Filter<ArchetypeFilterData<'a>>;

    /// Gets the archetype filter for this layout.
    fn get_filter(&mut self) -> &mut Self::Filter;

    /// Modifies an archetype description to include the tags described by this layout.
    fn tailor_archetype(&self, archetype: &mut ArchetypeDescription);
}

/// A set of tag values to be attached to an entity.
pub trait TagSet {
    /// Writes the tags in this set to a new chunk.
    fn write_tags(&self, tags: &mut Tags);
}

/// A set of components to be attached to one or more entities.
pub trait ComponentSource: ComponentLayout {
    /// Determines if this component source has any more entity data to write.
    fn is_empty(&mut self) -> bool;

    /// Writes as many components as possible into a chunk.
    fn write(&mut self, allocator: &mut EntityAllocator, chunk: &mut ComponentStorage) -> usize;
}

/// An object that can be converted into a `ComponentSource`.
pub trait IntoComponentSource {
    /// The component source type that can be converted into.
    type Source: ComponentSource;

    /// Converts `self` into a component source.
    fn into(self) -> Self::Source;
}

/// A `ComponentSource` which can insert tuples of components representing each entity into a world.
pub struct ComponentTupleSet<T, I>
where
    I: Iterator<Item = T>,
{
    iter: Peekable<I>,
    filter: ComponentTupleFilter<T>,
}

impl<T, I> From<I> for ComponentTupleSet<T, I>
where
    I: Iterator<Item = T>,
    ComponentTupleSet<T, I>: ComponentSource,
{
    fn from(iter: I) -> Self {
        ComponentTupleSet {
            iter: iter.peekable(),
            filter: ComponentTupleFilter {
                _phantom: PhantomData,
            },
        }
    }
}

impl<I> IntoComponentSource for I
where
    I: IntoIterator,
    ComponentTupleSet<I::Item, I::IntoIter>: ComponentSource,
{
    type Source = ComponentTupleSet<I::Item, I::IntoIter>;

    fn into(self) -> Self::Source {
        ComponentTupleSet {
            iter: self.into_iter().peekable(),
            filter: ComponentTupleFilter {
                _phantom: PhantomData,
            },
        }
    }
}

pub struct ComponentTupleFilter<T> {
    _phantom: PhantomData<T>,
}

mod tuple_impls {
    use super::*;
    use crate::iterator::SliceVecIter;
    use crate::storage::Component;
    use crate::storage::ComponentTypeId;
    use crate::storage::Tag;
    use crate::zip::Zip;
    use std::iter::Repeat;
    use std::iter::Take;
    use std::slice::Iter;

    macro_rules! impl_data_tuple {
        ( $( $ty: ident => $id: ident ),* ) => {
            impl_data_tuple!(@TAG_SET $( $ty => $id ),*);
            impl_data_tuple!(@COMPONENT_SOURCE $( $ty => $id ),*);
        };
        ( @COMPONENT_SOURCE $( $ty: ident => $id: ident ),* ) => {
            impl<UWU, $( $ty ),*> ComponentLayout for ComponentTupleSet<($( $ty, )*), UWU>
            where
                UWU: Iterator<Item = ($( $ty, )*)>,
                $( $ty: Component ),*
            {
                type Filter = ComponentTupleFilter<($( $ty, )*)>;

                fn get_filter(&mut self) -> &mut Self::Filter {
                    &mut self.filter
                }

                fn tailor_archetype(&self, archetype: &mut ArchetypeDescription) {
                    #![allow(unused_variables)]
                    $(
                        archetype.register_component::<$ty>();
                    )*
                }
            }

            impl<UWU, $( $ty ),*> ComponentSource for ComponentTupleSet<($( $ty, )*), UWU>
            where
                UWU: Iterator<Item = ($( $ty, )*)>,
                $( $ty: Component ),*
            {
                fn is_empty(&mut self) -> bool {
                    self.iter.peek().is_none()
                }

                fn write(&mut self, allocator: &mut EntityAllocator, chunk: &mut ComponentStorage) -> usize {
                    #![allow(unused_variables)]
                    #![allow(unused_unsafe)]
                    #![allow(non_snake_case)]
                    let space = chunk.capacity() - chunk.len();
                    let mut writer = chunk.writer();
                    let (entities, components) = writer.get();
                    let mut count = 0;

                    unsafe {
                        $(
                            let mut $ty = (&mut *components.get()).get_mut(ComponentTypeId::of::<$ty>()).unwrap().writer();
                        )*

                        while let Some(($( $id, )*)) = { if count == space { None } else { self.iter.next() } } {
                            let entity = allocator.create_entity();
                            entities.push(entity);

                            // TODO: Trigger component addition events here
                            $(
                                let slice = [$id];
                                $ty.push(&slice);
                                std::mem::forget(slice);
                            )*
                            count += 1;
                        }
                    }

                    count
                }
            }

            impl<'a, $( $ty ),*> Filter<ArchetypeFilterData<'a>> for ComponentTupleFilter<($( $ty, )*)>
            where
                $( $ty: Component ),*
            {
                type Iter = SliceVecIter<'a, ComponentTypeId>;

                fn collect(&self, source: ArchetypeFilterData<'a>) -> Self::Iter {
                    source.component_types.iter()
                }

                fn is_match(&self, item: &<Self::Iter as Iterator>::Item) -> Option<bool> {
                    let types = &[$( ComponentTypeId::of::<$ty>() ),*];
                    Some(types.len() == item.len() && types.iter().all(|t| item.contains(t)))
                }
            }
        };
        ( @TAG_SET $( $ty: ident => $id: ident ),* ) => {
            impl_data_tuple!(@CHUNK_FILTER $( $ty => $id ),*);

            impl<$( $ty ),*> TagSet for ($( $ty, )*)
            where
                $( $ty: Tag ),*
            {
                fn write_tags(&self, tags: &mut Tags) {
                    #![allow(unused_variables)]
                    #![allow(non_snake_case)]
                    let ($($id,)*) = self;
                    $(
                        unsafe {
                            tags.get_mut(TagTypeId::of::<$ty>())
                                .unwrap()
                                .push($id.clone())
                        };
                    )*
                }
            }

            impl <$( $ty ),*> TagLayout for ($( $ty, )*)
            where
                $( $ty: Tag ),*
            {
                type Filter = Self;

                fn get_filter(&mut self) -> &mut Self {
                    self
                }

                fn tailor_archetype(&self, archetype: &mut ArchetypeDescription) {
                    #![allow(unused_variables)]
                    $(
                        archetype.register_tag::<$ty>();
                    )*
                }
            }

            impl<'a, $( $ty ),*> Filter<ArchetypeFilterData<'a>> for ($( $ty, )*)
            where
                $( $ty: Tag ),*
            {
                type Iter = SliceVecIter<'a, TagTypeId>;

                fn collect(&self, source: ArchetypeFilterData<'a>) -> Self::Iter {
                    source.tag_types.iter()
                }

                fn is_match(&self, item: &<Self::Iter as Iterator>::Item) -> Option<bool> {
                    let types = &[$( TagTypeId::of::<$ty>() ),*];
                    Some(types.len() == item.len() && types.iter().all(|t| item.contains(t)))
                }
            }
        };
        ( @CHUNK_FILTER $( $ty: ident => $id: ident ),+ ) => {
            impl<'a, $( $ty ),*> Filter<ChunksetFilterData<'a>> for ($( $ty, )*)
            where
                $( $ty: Tag ),*
            {
                type Iter = Zip<($( Iter<'a, $ty>, )*)>;

                fn collect(&self, source: ChunksetFilterData<'a>) -> Self::Iter {
                    let iters = (
                        $(
                            unsafe {
                                source.archetype_data
                                    .tags()
                                    .get(TagTypeId::of::<$ty>())
                                    .unwrap()
                                    .data_slice::<$ty>()
                                    .iter()
                            },
                        )*

                    );

                    crate::zip::multizip(iters)
                }

                fn is_match(&self, item: &<Self::Iter as Iterator>::Item) -> Option<bool> {
                    #![allow(non_snake_case)]
                    let ($( $ty, )*) = self;
                    Some(($( &*$ty, )*).legion_eq(item))
                }
            }
        };
        ( @CHUNK_FILTER ) => {
            impl<'a> Filter<ChunksetFilterData<'a>> for () {
                type Iter = Take<Repeat<()>>;

                fn collect(&self, source: ChunksetFilterData<'a>) -> Self::Iter {
                    std::iter::repeat(()).take(source.archetype_data.len())
                }

                fn is_match(&self, _: &<Self::Iter as Iterator>::Item) -> Option<bool> {
                    Some(true)
                }
            }
        };
    }

    impl_data_tuple!();
    impl_data_tuple!(A => a);
    impl_data_tuple!(A => a, B => b);
    impl_data_tuple!(A => a, B => b, C => c);
    impl_data_tuple!(A => a, B => b, C => c, D => d);
    impl_data_tuple!(A => a, B => b, C => c, D => d, E => e);
    impl_data_tuple!(A => a, B => b, C => c, D => d, E => e, F => f);
    impl_data_tuple!(A => a, B => b, C => c, D => d, E => e, F => f, G => g);
    impl_data_tuple!(A => a, B => b, C => c, D => d, E => e, F => f, G => g, H => h);
    impl_data_tuple!(A => a, B => b, C => c, D => d, E => e, F => f, G => g, H => h, I => i);
    impl_data_tuple!(A => a, B => b, C => c, D => d, E => e, F => f, G => g, H => h, I => i, J => j);
    impl_data_tuple!(A => a, B => b, C => c, D => d, E => e, F => f, G => g, H => h, I => i, J => j, K => k);
    impl_data_tuple!(A => a, B => b, C => c, D => d, E => e, F => f, G => g, H => h, I => i, J => j, K => k, L => l);
    impl_data_tuple!(A => a, B => b, C => c, D => d, E => e, F => f, G => g, H => h, I => i, J => j, K => k, L => l, M => m);
    impl_data_tuple!(A => a, B => b, C => c, D => d, E => e, F => f, G => g, H => h, I => i, J => j, K => k, L => l, M => m, N => n);
    impl_data_tuple!(A => a, B => b, C => c, D => d, E => e, F => f, G => g, H => h, I => i, J => j, K => k, L => l, M => m, N => n, O => o);
    impl_data_tuple!(A => a, B => b, C => c, D => d, E => e, F => f, G => g, H => h, I => i, J => j, K => k, L => l, M => m, N => n, O => o, P => p);
    impl_data_tuple!(A => a, B => b, C => c, D => d, E => e, F => f, G => g, H => h, I => i, J => j, K => k, L => l, M => m, N => n, O => o, P => p, Q => q);
    impl_data_tuple!(A => a, B => b, C => c, D => d, E => e, F => f, G => g, H => h, I => i, J => j, K => k, L => l, M => m, N => n, O => o, P => p, Q => q, R => r);
    impl_data_tuple!(A => a, B => b, C => c, D => d, E => e, F => f, G => g, H => h, I => i, J => j, K => k, L => l, M => m, N => n, O => o, P => p, Q => q, R => r, S => s);
    impl_data_tuple!(A => a, B => b, C => c, D => d, E => e, F => f, G => g, H => h, I => i, J => j, K => k, L => l, M => m, N => n, O => o, P => p, Q => q, R => r, S => s, T => t);
    impl_data_tuple!(A => a, B => b, C => c, D => d, E => e, F => f, G => g, H => h, I => i, J => j, K => k, L => l, M => m, N => n, O => o, P => p, Q => q, R => r, S => s, T => t, U => u);
    impl_data_tuple!(A => a, B => b, C => c, D => d, E => e, F => f, G => g, H => h, I => i, J => j, K => k, L => l, M => m, N => n, O => o, P => p, Q => q, R => r, S => s, T => t, U => u, V => v);
    impl_data_tuple!(A => a, B => b, C => c, D => d, E => e, F => f, G => g, H => h, I => i, J => j, K => k, L => l, M => m, N => n, O => o, P => p, Q => q, R => r, S => s, T => t, U => u, V => v, W => w);
    impl_data_tuple!(A => a, B => b, C => c, D => d, E => e, F => f, G => g, H => h, I => i, J => j, K => k, L => l, M => m, N => n, O => o, P => p, Q => q, R => r, S => s, T => t, U => u, V => v, W => w, X => x);
    impl_data_tuple!(A => a, B => b, C => c, D => d, E => e, F => f, G => g, H => h, I => i, J => j, K => k, L => l, M => m, N => n, O => o, P => p, Q => q, R => r, S => s, T => t, U => u, V => v, W => w, X => x, Y => y);
    impl_data_tuple!(A => a, B => b, C => c, D => d, E => e, F => f, G => g, H => h, I => i, J => j, K => k, L => l, M => m, N => n, O => o, P => p, Q => q, R => r, S => s, T => t, U => u, V => v, W => w, X => x, Y => y, Z => z);
}

struct DynamicComponentLayout<'a> {
    existing: &'a [(ComponentTypeId, ComponentMeta)],
    add: &'a [(ComponentTypeId, ComponentMeta)],
    remove: &'a [ComponentTypeId],
}

impl<'a> ComponentLayout for DynamicComponentLayout<'a> {
    type Filter = Self;

    fn get_filter(&mut self) -> &mut Self::Filter { self }

    fn tailor_archetype(&self, archetype: &mut ArchetypeDescription) {
        // copy components from existing archetype into new
        // except for those in `remove`
        let components = self
            .existing
            .iter()
            .filter(|(t, _)| !self.remove.contains(t));

        for (comp_type, meta) in components {
            archetype.register_component_raw(*comp_type, *meta);
        }

        // append components from `add`
        for (comp_type, meta) in self.add.iter() {
            archetype.register_component_raw(*comp_type, *meta);
        }
    }
}

impl<'a, 'b> Filter<ArchetypeFilterData<'b>> for DynamicComponentLayout<'a> {
    type Iter = SliceVecIter<'b, ComponentTypeId>;

    fn collect(&self, source: ArchetypeFilterData<'b>) -> Self::Iter {
        source.component_types.iter()
    }

    fn is_match(&self, item: &<Self::Iter as Iterator>::Item) -> Option<bool> {
        Some(
            item.len() == (self.existing.len() + self.add.len() - self.remove.len())
                && item.iter().all(|t| {
                    // all types are not in remove
                    !self.remove.contains(t)
                    // any are either in existing or add
                        && (self.existing.iter().any(|(x, _)| x == t)
                            || self.add.iter().any(|(x, _)| x == t))
                }),
        )
    }
}

struct DynamicTagLayout<'a> {
    storage: &'a Storage,
    archetype: usize,
    chunk: usize,
    existing: &'a [(TagTypeId, TagMeta)],
    add: &'a [(TagTypeId, TagMeta, NonNull<u8>)],
    remove: &'a [TagTypeId],
}

unsafe impl<'a> Send for DynamicTagLayout<'a> {}

unsafe impl<'a> Sync for DynamicTagLayout<'a> {}

impl<'a> TagLayout for DynamicTagLayout<'a> {
    type Filter = Self;

    fn get_filter(&mut self) -> &mut Self::Filter { self }

    fn tailor_archetype(&self, archetype: &mut ArchetypeDescription) {
        // copy tags from existing archetype into new
        // except for those in `remove`
        let tags = self
            .existing
            .iter()
            .filter(|(t, _)| !self.remove.contains(t));

        for (tag_type, meta) in tags {
            archetype.register_tag_raw(*tag_type, *meta);
        }

        // append tag from `add`
        for (tag_type, meta, _) in self.add.iter() {
            archetype.register_tag_raw(*tag_type, *meta);
        }
    }
}

impl<'a, 'b> Filter<ArchetypeFilterData<'b>> for DynamicTagLayout<'a> {
    type Iter = SliceVecIter<'b, TagTypeId>;

    fn collect(&self, source: ArchetypeFilterData<'b>) -> Self::Iter { source.tag_types.iter() }

    fn is_match(&self, item: &<Self::Iter as Iterator>::Item) -> Option<bool> {
        Some(
            item.len() == (self.existing.len() + self.add.len() - self.remove.len())
                && item.iter().all(|t| {
                    // all types are not in remove
                    !self.remove.contains(t)
                    // any are either in existing or add
                        && (self.existing.iter().any(|(x, _)| x == t)
                            || self.add.iter().any(|(x, _, _)| x == t))
                }),
        )
    }
}

impl<'a, 'b> Filter<ChunksetFilterData<'b>> for DynamicTagLayout<'a> {
    type Iter = Take<Enumerate<Repeat<&'b ArchetypeData>>>;

    fn collect(&self, source: ChunksetFilterData<'b>) -> Self::Iter {
        std::iter::repeat(source.archetype_data)
            .enumerate()
            .take(source.archetype_data.len())
    }

    fn is_match(&self, (chunk_index, arch): &<Self::Iter as Iterator>::Item) -> Option<bool> {
        for (type_id, meta) in self.existing {
            if self.remove.contains(type_id) {
                continue;
            }

            unsafe {
                // find the value of the tag in the source chunk
                let (slice_ptr, element_size, _) = self
                    .storage
                    .archetypes()
                    .get(self.archetype)
                    .unwrap()
                    .tags()
                    .get(*type_id)
                    .unwrap()
                    .data_raw();
                let current = slice_ptr.as_ptr().add(self.chunk * element_size);

                // find the value of the tag in the candidate chunk
                let (slice_ptr, element_size, _) = arch.tags().get(*type_id).unwrap().data_raw();
                let candidate = slice_ptr.as_ptr().add(chunk_index * element_size);

                if !meta.equals(current, candidate) {
                    return Some(false);
                }
            }
        }

        for (type_id, meta, ptr) in self.add {
            unsafe {
                let (slice_ptr, element_size, _) = arch.tags().get(*type_id).unwrap().data_raw();
                let candidate = slice_ptr.as_ptr().add(chunk_index * element_size);

                if !meta.equals(ptr.as_ptr(), candidate) {
                    return Some(false);
                }
            }
        }

        Some(true)
    }
}

#[cfg(test)]
mod tests {
    use super::*;

    #[derive(Clone, Copy, Debug, PartialEq)]
    struct Pos(f32, f32, f32);
    #[derive(Clone, Copy, Debug, PartialEq)]
    struct Rot(f32, f32, f32);
    #[derive(Clone, Copy, Debug, PartialEq)]
    struct Scale(f32, f32, f32);
    #[derive(Clone, Copy, Debug, PartialEq)]
    struct Vel(f32, f32, f32);
    #[derive(Clone, Copy, Debug, PartialEq)]
    struct Accel(f32, f32, f32);
    #[derive(Copy, Clone, Debug, Eq, PartialEq, Hash)]
    struct Model(u32);
    #[derive(Copy, Clone, Debug, Eq, PartialEq, Hash)]
    struct Static;

    fn create() -> World {
        let universe = Universe::new();
        universe.create_world()
    }

    #[test]
    fn create_universe() {
        let _ = tracing_subscriber::fmt::try_init();

        Universe::default();
    }

    #[test]
    fn create_world() {
        let _ = tracing_subscriber::fmt::try_init();

        let universe = Universe::new();
        universe.create_world();
    }

    #[test]
    fn insert_many() {
        let _ = tracing_subscriber::fmt::try_init();

        let mut world = create();

        struct One;
        struct Two;
        struct Three;
        struct Four;
        struct Five;
        struct Six;
        struct Seven;
        struct Eight;
        struct Nine;
        struct Ten;

        let shared = (1usize, 2f32, 3u16);
        let components = vec![
            (One, Two, Three, Four, Five, Six, Seven, Eight, Nine, Ten),
            (One, Two, Three, Four, Five, Six, Seven, Eight, Nine, Ten),
        ];
        world.insert(shared, components);

        assert_eq!(2, world.entity_allocator.allocation_buffer().len());
    }

    #[test]
    fn insert() {
        let _ = tracing_subscriber::fmt::try_init();

        let mut world = create();

        let shared = (1usize, 2f32, 3u16);
        let components = vec![(4f32, 5u64, 6u16), (4f32, 5u64, 6u16)];
        world.insert(shared, components);

        assert_eq!(2, world.entity_allocator.allocation_buffer().len());
    }

    #[test]
    fn get_component() {
        let _ = tracing_subscriber::fmt::try_init();

        let mut world = create();

        let shared = (Static, Model(5));
        let components = vec![
            (Pos(1., 2., 3.), Rot(0.1, 0.2, 0.3)),
            (Pos(4., 5., 6.), Rot(0.4, 0.5, 0.6)),
        ];

        world.insert(shared, components.clone());

        for (i, e) in world
            .entity_allocator
            .allocation_buffer()
            .to_vec()
            .iter()
            .enumerate()
        {
            match world.get_component(*e) {
                Some(x) => assert_eq!(components.get(i).map(|(x, _)| x), Some(&x as &Pos)),
                None => assert_eq!(components.get(i).map(|(x, _)| x), None),
            }
            match world.get_component(*e) {
                Some(x) => assert_eq!(components.get(i).map(|(_, x)| x), Some(&x as &Rot)),
                None => assert_eq!(components.get(i).map(|(_, x)| x), None),
            }
        }
    }

    #[test]
    fn get_component_wrong_type() {
        let _ = tracing_subscriber::fmt::try_init();

        let mut world = create();

        world.insert((), vec![(0f64,)]);

        let entity = *world.entity_allocator.allocation_buffer().get(0).unwrap();

        assert!(world.get_component::<i32>(entity).is_none());
    }

    #[test]
    fn get_tag() {
        let _ = tracing_subscriber::fmt::try_init();

        let mut world = create();

        let shared = (Static, Model(5));
        let components = vec![
            (Pos(1., 2., 3.), Rot(0.1, 0.2, 0.3)),
            (Pos(4., 5., 6.), Rot(0.4, 0.5, 0.6)),
        ];

        world.insert(shared, components);

        for e in world.entity_allocator.allocation_buffer().to_vec().iter() {
            assert_eq!(&Static, world.get_tag::<Static>(*e).unwrap().deref());
            assert_eq!(&Model(5), world.get_tag::<Model>(*e).unwrap().deref());
        }
    }

    #[test]
    fn get_tag_wrong_type() {
        let _ = tracing_subscriber::fmt::try_init();

        let mut world = create();

        world.insert((Static,), vec![(0f64,)]);

        let entity = *world.entity_allocator.allocation_buffer().get(0).unwrap();

        assert!(world.get_tag::<Model>(entity).is_none());
    }

    #[test]
    fn delete() {
        let _ = tracing_subscriber::fmt::try_init();

        let mut world = create();

        let shared = (Static, Model(5));
        let components = vec![
            (Pos(1., 2., 3.), Rot(0.1, 0.2, 0.3)),
            (Pos(4., 5., 6.), Rot(0.4, 0.5, 0.6)),
        ];

        let entities = world.insert(shared, components).to_vec();

        for e in entities.iter() {
            assert!(world.get_component::<Pos>(*e).is_some());
        }

        for e in entities.iter() {
            world.delete(*e);
            assert!(world.get_component::<Pos>(*e).is_none());
        }
    }

    #[test]
    fn delete_last() {
        let _ = tracing_subscriber::fmt::try_init();

        let mut world = create();

        let shared = (Static, Model(5));
        let components = vec![
            (Pos(1., 2., 3.), Rot(0.1, 0.2, 0.3)),
            (Pos(4., 5., 6.), Rot(0.4, 0.5, 0.6)),
        ];

        let entities = world.insert(shared, components.clone()).to_vec();

        let last = *entities.last().unwrap();
        world.delete(last);

        for (i, e) in entities.iter().take(entities.len() - 1).enumerate() {
            match world.get_component(*e) {
                Some(x) => assert_eq!(components.get(i).map(|(x, _)| x), Some(&x as &Pos)),
                None => assert_eq!(components.get(i).map(|(x, _)| x), None),
            }
            match world.get_component(*e) {
                Some(x) => assert_eq!(components.get(i).map(|(_, x)| x), Some(&x as &Rot)),
                None => assert_eq!(components.get(i).map(|(_, x)| x), None),
            }
        }
    }

    #[test]
    fn delete_first() {
        let _ = tracing_subscriber::fmt::try_init();

        let mut world = create();

        let shared = (Static, Model(5));
        let components = vec![
            (Pos(1., 2., 3.), Rot(0.1, 0.2, 0.3)),
            (Pos(4., 5., 6.), Rot(0.4, 0.5, 0.6)),
        ];

        let entities = world.insert(shared, components.clone()).to_vec();

        let first = *entities.first().unwrap();
        world.delete(first);

        for (i, e) in entities.iter().skip(1).enumerate() {
            match world.get_component(*e) {
                Some(x) => assert_eq!(components.get(i + 1).map(|(x, _)| x), Some(&x as &Pos)),
                None => assert_eq!(components.get(i + 1).map(|(x, _)| x), None),
            }
            match world.get_component(*e) {
                Some(x) => assert_eq!(components.get(i + 1).map(|(_, x)| x), Some(&x as &Rot)),
                None => assert_eq!(components.get(i + 1).map(|(_, x)| x), None),
            }
        }
    }

    #[test]
    fn add_component() {
        let _ = tracing_subscriber::fmt::try_init();

        let mut world = create();

        let components = vec![
            (Pos(1., 2., 3.), Rot(0.1, 0.2, 0.3)),
            (Pos(4., 5., 6.), Rot(0.4, 0.5, 0.6)),
        ];

        let entities = world.insert((Static,), components.clone()).to_vec();

        for (i, e) in entities.iter().enumerate() {
            world.add_component(*e, Scale(2., 2., 2.));
            assert_eq!(
                components.get(i).unwrap().0,
                *world.get_component(*e).unwrap()
            );
            assert_eq!(
                components.get(i).unwrap().1,
                *world.get_component(*e).unwrap()
            );
            assert_eq!(Scale(2., 2., 2.), *world.get_component(*e).unwrap());
        }
    }

    #[test]
    fn remove_component() {
        let _ = tracing_subscriber::fmt::try_init();

        let mut world = create();

        let components = vec![
            (Pos(1., 2., 3.), Rot(0.1, 0.2, 0.3)),
            (Pos(4., 5., 6.), Rot(0.4, 0.5, 0.6)),
        ];

        let entities = world.insert((Static,), components.clone()).to_vec();

        for (i, e) in entities.iter().enumerate() {
            world.remove_component::<Rot>(*e);
            assert_eq!(
                components.get(i).unwrap().0,
                *world.get_component(*e).unwrap()
            );
            assert!(world.get_component::<Rot>(*e).is_none());
        }
    }

    #[test]
    fn add_tag() {
        let _ = tracing_subscriber::fmt::try_init();

        let mut world = create();

        let components = vec![
            (Pos(1., 2., 3.), Rot(0.1, 0.2, 0.3)),
            (Pos(4., 5., 6.), Rot(0.4, 0.5, 0.6)),
        ];

        let entities = world.insert((Static,), components.clone()).to_vec();

        for (i, e) in entities.iter().enumerate() {
            world.add_tag(*e, Model(2));
            assert_eq!(
                components.get(i).unwrap().0,
                *world.get_component(*e).unwrap()
            );
            assert_eq!(
                components.get(i).unwrap().1,
                *world.get_component(*e).unwrap()
            );
            assert_eq!(Static, *world.get_tag(*e).unwrap());
            assert_eq!(Model(2), *world.get_tag(*e).unwrap());
        }
    }

    #[test]
    fn remove_tag() {
        let _ = tracing_subscriber::fmt::try_init();

        let mut world = create();

        let components = vec![
            (Pos(1., 2., 3.), Rot(0.1, 0.2, 0.3)),
            (Pos(4., 5., 6.), Rot(0.4, 0.5, 0.6)),
        ];

        let entities = world.insert((Static,), components.clone()).to_vec();

        for (i, e) in entities.iter().enumerate() {
            world.remove_tag::<Static>(*e);
            assert_eq!(
                components.get(i).unwrap().0,
                *world.get_component(*e).unwrap()
            );
            assert_eq!(
                components.get(i).unwrap().1,
                *world.get_component(*e).unwrap()
            );
            assert!(world.get_tag::<Static>(*e).is_none());
        }
    }

    #[test]
    fn add_component2() {
        let _ = tracing_subscriber::fmt::try_init();
        struct Transform {
            translation: Vec<f32>,
        }
        let mut world = create();
        let entity = world.insert((5u32,), vec![(3u32,)])[0];
        world.add_component::<Transform>(
            entity,
            Transform {
                translation: vec![0., 1., 2.],
            },
        );
    }
}<|MERGE_RESOLUTION|>--- conflicted
+++ resolved
@@ -150,11 +150,7 @@
 
     pub(crate) fn storage_mut(&mut self) -> &mut Storage { unsafe { &mut *self.storage.get() } }
 
-<<<<<<< HEAD
-    /// Gets the unique ID of this world.
-=======
     /// Gets the unique ID of this world within its universe.
->>>>>>> bdce2b80
     pub fn id(&self) -> WorldId { self.id }
 
     /// Inserts new entities into the world.
