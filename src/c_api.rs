--- conflicted
+++ resolved
@@ -71,13 +71,10 @@
     num_entities_written: u32,
     entities: *mut Entity,
 }
-<<<<<<< HEAD
 fn ext_type_id() -> std::any::TypeId {
     std::any::TypeId::of::<ExternalComponent>()
 }
 
-=======
-const EXT_TYPE_ID: std::any::TypeId = std::any::TypeId::of::<ExternalComponent>();
 impl crate::TagSet for &EntityData {
     fn is_archetype_match(&self, archetype: &Archetype) -> bool {
         if archetype.tags.len() != self.num_tag_types as usize {
@@ -86,7 +83,7 @@
             unsafe {
                 for i in 0..self.num_tag_types {
                     if !archetype
-                        .has_tag_type(&TagTypeId(EXT_TYPE_ID, *self.tag_types.offset(i as isize)))
+                        .has_tag_type(&TagTypeId(ext_type_id(), *self.tag_types.offset(i as isize)))
                     {
                         return false;
                     }
@@ -100,7 +97,7 @@
             for i in 0..self.num_tag_types {
                 let self_data = self.tag_data.offset(i as isize) as *const u8;
                 let data_size = *self.tag_data_sizes.offset(i as isize) as usize;
-                let ty = TagTypeId(EXT_TYPE_ID, *self.tag_types.offset(i as isize));
+                let ty = TagTypeId(ext_type_id(), *self.tag_types.offset(i as isize));
                 let data = chunk.tag_raw(&ty).unwrap().as_ptr();
                 if std::slice::from_raw_parts(data, data_size)
                     != std::slice::from_raw_parts(self_data, data_size)
@@ -115,7 +112,7 @@
         unsafe {
             for i in 0..self.num_tag_types {
                 chunk.register_tag_raw(
-                    TagTypeId(EXT_TYPE_ID, *self.tag_types.offset(i as isize)),
+                    TagTypeId(ext_type_id(), *self.tag_types.offset(i as isize)),
                     (*self.tag_data_sizes.offset(i as isize)) as usize,
                     crate::storage::TagStorageVTable::new(None, None, None),
                 );
@@ -126,7 +123,7 @@
         let mut set = FnvHashSet::default();
         unsafe {
             for i in 0..self.num_tag_types {
-                set.insert(TagTypeId(EXT_TYPE_ID, *self.tag_types.offset(i as isize)));
+                set.insert(TagTypeId(ext_type_id(), *self.tag_types.offset(i as isize)));
             }
         }
         set
@@ -135,7 +132,7 @@
         unsafe {
             for i in 0..self.num_tag_types {
                 let ptr = chunk.tag_init_unchecked(&TagTypeId(
-                    EXT_TYPE_ID,
+                    ext_type_id(),
                     *self.tag_types.offset(i as isize),
                 ));
                 std::ptr::copy_nonoverlapping(
@@ -147,7 +144,6 @@
         }
     }
 }
->>>>>>> 81e66b17
 
 impl crate::EntitySource for (&EntityData, &mut EntityResult) {
     fn is_archetype_match(&self, archetype: &crate::storage::Archetype) -> bool {
@@ -157,13 +153,8 @@
             unsafe {
                 for i in 0..self.0.num_component_types {
                     if !archetype.has_component_type(&ComponentTypeId(
-<<<<<<< HEAD
                         ext_type_id(),
-                        *self.component_types.offset(i as isize),
-=======
-                        EXT_TYPE_ID,
                         *self.0.component_types.offset(i as isize),
->>>>>>> 81e66b17
                     )) {
                         return false;
                     }
@@ -174,17 +165,10 @@
     }
     fn configure_chunk(&self, chunk: &mut ChunkBuilder) {
         unsafe {
-<<<<<<< HEAD
-            for i in 0..self.num_component_types {
-                chunk.register_component_type(
-                    ComponentTypeId(ext_type_id(), *self.component_types.offset(i as isize)),
-                    (*self.component_data_sizes.offset(i as isize)) as usize,
-=======
             for i in 0..self.0.num_component_types {
                 chunk.register_component_raw(
-                    ComponentTypeId(EXT_TYPE_ID, *self.0.component_types.offset(i as isize)),
+                    ComponentTypeId(ext_type_id(), *self.0.component_types.offset(i as isize)),
                     (*self.0.component_data_sizes.offset(i as isize)) as usize,
->>>>>>> 81e66b17
                     None,
                 );
             }
@@ -195,13 +179,8 @@
         unsafe {
             for i in 0..self.0.num_component_types {
                 set.insert(ComponentTypeId(
-<<<<<<< HEAD
                     ext_type_id(),
-                    *self.component_types.offset(i as isize),
-=======
-                    EXT_TYPE_ID,
                     *self.0.component_types.offset(i as isize),
->>>>>>> 81e66b17
                 ));
             }
         }
@@ -230,32 +209,14 @@
                 }
                 let entity = allocator.create_entity();
                 entities.push(entity);
-<<<<<<< HEAD
-                let dst_entity_idx = chunk.len() - 1;
-                for comp_idx in 0..self.num_component_types {
-                    // TODO fix hash table lookup in hot path
-                    let storage = chunk.components_mut_raw_untyped(&ComponentTypeId(
-                        ext_type_id(),
-                        *self.component_types.offset(comp_idx as isize),
-                    )).expect("component storage did not exist when writing chunk");
-                    let comp_size = (*self.component_data_sizes.offset(comp_idx as isize)) as usize;
-                    std::ptr::copy_nonoverlapping(
-                        self.component_data.offset((src_entity_idx * comp_size) as isize) as *mut u8,
-                        storage.offset((dst_entity_idx * comp_size) as isize),
-                        comp_size as usize,
-                    );
-                    self.num_entities_written += 1;
-                    count += 1;
-                }
-=======
                 *result.entities.offset(count as isize) = entity;
                 count += 1;
             }
             for comp_idx in 0..data.num_component_types {
                 let storage = chunk
-                    .components_mut_unchecked_uninit_raw(
+                    .components_mut_raw_untyped(
                         &ComponentTypeId(
-                            EXT_TYPE_ID,
+                            ext_type_id(),
                             *data.component_types.offset(comp_idx as isize),
                         ),
                         0,
@@ -272,7 +233,6 @@
                         .offset((dst_entity_start * comp_size) as isize),
                     comp_size as usize * count,
                 );
->>>>>>> 81e66b17
             }
         }
         result.num_entities_written += count as u32;
@@ -363,7 +323,7 @@
     ) -> Result<*mut c_void, &'static str> {
         unsafe {
             let world = (ptr as *mut crate::World).as_mut().unwrap();
-            let result = world.component_raw(&ComponentTypeId(EXT_TYPE_ID, ty), entity);
+            let result = world.component_raw(&ComponentTypeId(ext_type_id(), ty), entity);
             if let Some(result) = result {
                 Ok(result.as_ptr() as *mut c_void)
             } else {
@@ -380,7 +340,7 @@
     ) -> Result<*mut c_void, &'static str> {
         unsafe {
             let world = (ptr as *mut crate::World).as_mut().unwrap();
-            let result = world.tag_raw(&TagTypeId(EXT_TYPE_ID, ty), entity);
+            let result = world.tag_raw(&TagTypeId(ext_type_id(), ty), entity);
             if let Some(result) = result {
                 Ok(result.as_ptr() as *mut c_void)
             } else {
