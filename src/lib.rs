//! Legion aims to be a feature rich high performance ECS library for Rust game projects with minimal boilerplate.
//!
//! # Benchmarks
//!
//! ![](https://raw.githubusercontent.com/TomGillen/legion/master/bench.png)
//!
//! # Getting Started
//!
//! ```rust
//! use legion::prelude::*;
//!
//! // Define our entity data types
//! #[derive(Clone, Copy, Debug, PartialEq)]
//! struct Position {
//!     x: f32,
//!     y: f32,
//! }
//!
//! #[derive(Clone, Copy, Debug, PartialEq)]
//! struct Velocity {
//!     dx: f32,
//!     dy: f32,
//! }
//!
//! #[derive(Clone, Copy, Debug, PartialEq)]
//! struct Model(usize);
//!
//! #[derive(Clone, Copy, Debug, PartialEq)]
//! struct Static;
//!
//! // Create a world to store our entities
//! let universe = Universe::new(None);
//! let mut world = universe.create_world();
//!
//! // Create entities with `Position` and `Velocity` data
//! world.insert_from(
//!     (),
//!     (0..999).map(|_| (Position { x: 0.0, y: 0.0 }, Velocity { dx: 0.0, dy: 0.0 }))
//! );
//!
//! // Create entities with `Position` data and a tagged with `Model` data and as `Static`
//! // Tags are shared across many entities, and enable further batch processing and filtering use cases
//! world.insert_from(
//!     (Model(5), Static).as_tags(),
//!     (0..999).map(|_| (Position { x: 0.0, y: 0.0 },))
//! );
//!
//! // Create a query which finds all `Position` and `Velocity` components
//! let mut query = <(Write<Position>, Read<Velocity>)>::query();
//!
//! // Iterate through all entities that match the query in the world
//! for (pos, vel) in query.iter(&world) {
//!     pos.x += vel.dx;
//!     pos.y += vel.dy;
//! }
//! ```
//!
//! # Features
//!
//! Legion aims to be a more complete game-ready ECS than many of its predecessors.
//!
//! ### Advanced Query Filters
//!
//! The query API can do much more than pull entity data out of the world.
//!
//! Additional data type filters:
//!
//! ```rust
//! # use legion::prelude::*;
//! # #[derive(Clone, Copy, Debug, PartialEq)]
//! # struct Position {
//! #     x: f32,
//! #     y: f32,
//! # }
//! # #[derive(Clone, Copy, Debug, PartialEq)]
//! # struct Velocity {
//! #     dx: f32,
//! #     dy: f32,
//! # }
//! # #[derive(Clone, Copy, Debug, PartialEq)]
//! # struct Model(usize);
//! # #[derive(Clone, Copy, Debug, PartialEq)]
//! # struct Static;
//! # let universe = Universe::new(None);
//! # let mut world = universe.create_world();
//! // It is possible to specify that entities must contain data beyond that being fetched
//! let mut query = Read::<Position>::query()
//!     .filter(component::<Velocity>());
//! for position in query.iter(&world) {
//!     // these entities also have `Velocity`
//! }
//! ```
//!
//! Filter boolean operations:
//!
//! ```rust
//! # use legion::prelude::*;
//! # #[derive(Clone, Copy, Debug, PartialEq)]
//! # struct Position {
//! #     x: f32,
//! #     y: f32,
//! # }
//! # #[derive(Clone, Copy, Debug, PartialEq)]
//! # struct Velocity {
//! #     dx: f32,
//! #     dy: f32,
//! # }
//! # #[derive(Clone, Copy, Debug, PartialEq)]
//! # struct Model(usize);
//! # #[derive(Clone, Copy, Debug, PartialEq)]
//! # struct Static;
//! # let universe = Universe::new(None);
//! # let mut world = universe.create_world();
//! // Filters can be combined with boolean operators
//! let mut query = Read::<Position>::query()
//!     .filter(tag::<Static>() | !component::<Velocity>());
//! for position in query.iter(&world) {
//!     // these entities are also either marked as `Static`, or do *not* have a `Velocity`
//! }
//! ```
//!
//! Filter by tag data value:
//!
//! ```rust
//! # use legion::prelude::*;
//! # #[derive(Clone, Copy, Debug, PartialEq)]
//! # struct Position {
//! #     x: f32,
//! #     y: f32,
//! # }
//! # #[derive(Clone, Copy, Debug, PartialEq)]
//! # struct Velocity {
//! #     dx: f32,
//! #     dy: f32,
//! # }
//! # #[derive(Clone, Copy, Debug, PartialEq)]
//! # struct Model(usize);
//! # #[derive(Clone, Copy, Debug, PartialEq)]
//! # struct Static;
//! # let universe = Universe::new(None);
//! # let mut world = universe.create_world();
//! // Filters can filter by specific tag values
//! let mut query = Read::<Position>::query()
//!     .filter(tag_value(&Model(3)));
//! for position in query.iter(&world) {
//!     // these entities all have tag value `Model(3)`
//! }
//! ```
//!
//! Change detection:
//!
//! ```rust
//! # use legion::prelude::*;
//! # #[derive(Clone, Copy, Debug, PartialEq)]
//! # struct Position {
//! #     x: f32,
//! #     y: f32,
//! # }
//! # #[derive(Clone, Copy, Debug, PartialEq)]
//! # struct Velocity {
//! #     dx: f32,
//! #     dy: f32,
//! # }
//! # #[derive(Clone, Copy, Debug, PartialEq)]
//! # struct Model(usize);
//! # #[derive(Clone, Copy, Debug, PartialEq)]
//! # struct Static;
//! # let universe = Universe::new(None);
//! # let mut world = universe.create_world();
//! // Queries can perform coarse-grained change detection, rejecting entities who's data
//! // has not changed since the last time the query was iterated.
//! let mut query = <(Read<Position>, Tagged<Model>)>::query()
//!     .filter(changed::<Position>());
//! for (pos, model) in query.iter(&world) {
//!     // entities who have changed position
//! }
//! ```
//!
//! ### Content Streaming
//!
//! Entities can be loaded and initialized in a background `World` on separate threads and then
//! when ready, merged into the main `World` near instantaneously.
//!
//! ```rust
//! # use legion::prelude::*;
//! let universe = Universe::new(None);
//! let mut world_a = universe.create_world();
//! let mut world_b = universe.create_world();
//!
//! // Merge all entities from `world_b` into `world_a`
//! // Entity IDs are guarenteed to be unique across worlds and will
//! // remain unchanged across the merge.
//! world_a.merge(world_b);
//! ```
//!
//! ### Chunk Iteration
//!
//! Entity data is allocated in blocks called "chunks", each approximately containing 64KiB of data. The query API exposes each chunk via 'iter_chunk'. As all entities in a chunk are guarenteed to contain the same set of entity data and shared data values, it is possible to do batch processing via the chunk API.
//!
//! ```rust
//! # use legion::prelude::*;
//! # #[derive(Clone, Copy, Debug, PartialEq)]
//! # struct Transform;
//! # #[derive(Clone, Copy, Debug, PartialEq)]
//! # struct Model(usize);
//! # let universe = Universe::new(None);
//! # let mut world = universe.create_world();
//! fn render_instanced(model: &Model, transforms: &[Transform]) {
//!     // pass `transforms` pointer to graphics API to load into constant buffer
//!     // issue instanced draw call with model data and transforms
//! }
//!
//! let mut query = Read::<Transform>::query()
//!     .filter(tag::<Model>());
//!
//! for chunk in query.iter_chunks(&world) {
//!     // get the chunk's model
//!     let model: &Model = chunk.tag().unwrap();
//!
//!     // get a (runtime borrow checked) slice of transforms
//!     let transforms = chunk.components::<Transform>().unwrap();
//!
//!     // give the model and transform slice to our renderer
//!     render_instanced(model, &transforms);
//! }
//! ```

pub mod borrows;
#[cfg(feature = "c-api")]
pub mod c_api;
#[cfg(feature = "c-api")]
pub mod c_api_query;
pub mod query;
pub mod storage;

use crate::borrows::*;
use crate::storage::*;
use std::fmt::Debug;
use std::marker::PhantomData;

use fnv::FnvHashSet;
use parking_lot::Mutex;
use slog::{debug, info, o, trace, Drain};
use std::any::TypeId;
use std::fmt::Display;
use std::iter::Peekable;
use std::num::Wrapping;
use std::ptr::NonNull;
use std::sync::atomic::{AtomicUsize, Ordering};
use std::sync::Arc;

pub mod prelude {
    pub use crate::query::{filter::*, IntoQuery, Query, Read, Tagged, Write};
    pub use crate::{Entity, IntoTagSet, Universe, World};
}

/// Unique world ID.
#[derive(Copy, Clone, Debug, Eq, PartialEq, Hash)]
pub struct WorldId(u16);

impl WorldId {
    fn archetype(&self, id: u16) -> ArchetypeId {
        ArchetypeId(self.0, id)
    }
}

/// Unique Archetype ID.
#[derive(Copy, Clone, Debug, Eq, PartialEq, Hash)]
pub struct ArchetypeId(u16, u16);

impl ArchetypeId {
    fn chunk(&self, id: u16) -> ChunkId {
        ChunkId(self.0, self.1, id)
    }
}

/// Unique Component Type ID.
#[derive(Copy, Clone, Debug, Eq, PartialEq, Hash)]
pub struct ComponentTypeId(TypeId, u32);

/// Unique Tag Type ID.
#[derive(Copy, Clone, Debug, Eq, PartialEq, Hash)]
pub struct TagTypeId(TypeId, u32);

/// Unique Chunk ID.
#[derive(Copy, Clone, Debug, Eq, PartialEq, Hash)]
pub struct ChunkId(u16, u16, u16);

pub(crate) type EntityIndex = u32;
pub(crate) type EntityVersion = Wrapping<u32>;

/// A handle to an entity.
#[derive(Copy, Clone, Debug, Eq, PartialEq, Hash)]
#[cfg_attr(feature = "c-api", repr(C))]
pub struct Entity {
    index: EntityIndex,
    version: EntityVersion,
}

impl Entity {
    pub(crate) fn new(index: EntityIndex, version: EntityVersion) -> Entity {
        Entity {
            index: index,
            version: version,
        }
    }
}

impl Display for Entity {
    fn fmt(&self, f: &mut std::fmt::Formatter) -> std::fmt::Result {
        write!(f, "{}#{}", self.index, self.version)
    }
}

/// The `Universe` is a factory for creating `World`s.
///
/// Entities inserted into worlds created within the same universe are guarenteed to have
/// unique `Entity` IDs, even across worlds.
///
/// Worlds belonging to the same universe can be safely merged via `World.merge`.
#[derive(Debug)]
pub struct Universe {
    name: String,
    logger: slog::Logger,
    allocator: Arc<Mutex<BlockAllocator>>,
    next_id: AtomicUsize,
}

impl Universe {
    /// Creates a new `Universe`.
    ///
    /// # Examples
    /// ```
    /// # use slog::*;
    /// # use std::sync::Mutex;
    /// # use legion::prelude::*;
    /// // Create an slog logger
    /// let decorator = slog_term::TermDecorator::new().build();
    /// let drain = Mutex::new(slog_term::FullFormat::new(decorator).build()).fuse();
    /// let log = slog::Logger::root(drain, o!());
    ///
    /// // Create world with logger
    /// let universe = Universe::new(log);
    ///
    /// // Create world without logger
    /// let universe = Universe::new(None);
    /// ```
    pub fn new<L: Into<Option<slog::Logger>>>(logger: L) -> Self {
        let name = names::Generator::default().next().unwrap();
        let logger = logger
            .into()
            .unwrap_or(slog::Logger::root(slog_stdlog::StdLog.fuse(), o!()))
            .new(o!("universe" => name.clone()));

        info!(logger, "starting universe");
        Universe {
            name,
            logger,
            allocator: Arc::from(Mutex::new(BlockAllocator::new())),
            next_id: AtomicUsize::new(0),
        }
    }

    /// Creates a new `World` within this `Universe`.
    ///
    /// Entities inserted into worlds created within the same universe are guarenteed to have
    /// unique `Entity` IDs, even across worlds.
    ///
    /// Worlds belonging to the same universe can be safely merged via `World.merge`.
    pub fn create_world(&self) -> World {
        World::new(
            WorldId(self.next_id.fetch_add(1, Ordering::SeqCst) as u16),
            self.logger.clone(),
            EntityAllocator::new(self.allocator.clone()),
        )
    }
}

pub(crate) type ComponentIndex = u16;
pub(crate) type ChunkIndex = u16;
pub(crate) type ArchetypeIndex = u16;

#[derive(Debug)]
struct BlockAllocator {
    allocated: usize,
    free: Vec<EntityBlock>,
}

impl BlockAllocator {
    const BLOCK_SIZE: usize = 1024;

    pub fn new() -> Self {
        BlockAllocator {
            allocated: 0,
            free: Vec::new(),
        }
    }

    pub fn allocate(&mut self) -> EntityBlock {
        if let Some(block) = self.free.pop() {
            block
        } else {
            let block = EntityBlock::new(self.allocated as EntityIndex, BlockAllocator::BLOCK_SIZE);
            self.allocated += BlockAllocator::BLOCK_SIZE;
            block
        }
    }

    pub fn free(&mut self, block: EntityBlock) {
        self.free.push(block);
    }
}

#[derive(Debug)]
struct EntityBlock {
    start: EntityIndex,
    len: usize,
    versions: Vec<EntityVersion>,
    free: Vec<EntityIndex>,
    locations: Vec<(ArchetypeIndex, ChunkIndex, ComponentIndex)>,
}

impl EntityBlock {
    pub fn new(start: EntityIndex, len: usize) -> EntityBlock {
        EntityBlock {
            start: start,
            len: len,
            versions: Vec::with_capacity(len),
            free: Vec::new(),
            locations: std::iter::repeat((
                0 as ArchetypeIndex,
                0 as ChunkIndex,
                0 as ComponentIndex,
            ))
            .take(len)
            .collect(),
        }
    }

    fn index(&self, index: EntityIndex) -> usize {
        (index - self.start) as usize
    }

    pub fn in_range(&self, index: EntityIndex) -> bool {
        index >= self.start && index < (self.start + self.len as u32)
    }

    pub fn is_alive(&self, entity: &Entity) -> Option<bool> {
        if entity.index >= self.start {
            let i = self.index(entity.index);
            self.versions.get(i).map(|v| *v == entity.version)
        } else {
            None
        }
    }

    pub fn allocate(&mut self) -> Option<Entity> {
        if let Some(index) = self.free.pop() {
            let i = self.index(index);
            Some(Entity::new(index, self.versions[i]))
        } else if self.versions.len() < self.len {
            let index = self.start + self.versions.len() as EntityIndex;
            self.versions.push(Wrapping(1));
            Some(Entity::new(index, Wrapping(1)))
        } else {
            None
        }
    }

    pub fn free(&mut self, entity: Entity) -> Option<bool> {
        if let Some(alive) = self.is_alive(&entity) {
            let i = self.index(entity.index);
            self.versions[i] += Wrapping(1);
            self.free.push(entity.index);
            Some(alive)
        } else {
            None
        }
    }

    pub fn set_location(
        &mut self,
        entity: &EntityIndex,
        location: (ArchetypeIndex, ChunkIndex, ComponentIndex),
    ) {
        assert!(*entity >= self.start);
        let index = (entity - self.start) as usize;
        *self.locations.get_mut(index).unwrap() = location;
    }

    pub fn get_location(
        &self,
        entity: &EntityIndex,
    ) -> Option<(ArchetypeIndex, ChunkIndex, ComponentIndex)> {
        if *entity < self.start {
            return None;
        }

        let index = (entity - self.start) as usize;
        self.locations.get(index).map(|x| *x)
    }
}

/// Manages the allocation and deletion of `Entity` IDs within a world.
#[derive(Debug)]
pub struct EntityAllocator {
    allocator: Arc<Mutex<BlockAllocator>>,
    blocks: Vec<EntityBlock>,
    entity_buffer: Vec<Entity>,
}

impl EntityAllocator {
    fn new(allocator: Arc<Mutex<BlockAllocator>>) -> Self {
        EntityAllocator {
            allocator: allocator,
            blocks: Vec::new(),
            entity_buffer: Vec::new(),
        }
    }

    /// Determines if the given `Entity` is considered alive.
    pub fn is_alive(&self, entity: &Entity) -> bool {
        self.blocks
            .iter()
            .filter_map(|b| b.is_alive(entity))
            .nth(0)
            .unwrap_or(false)
    }

    /// Allocates a new unused `Entity` ID.
    pub fn create_entity(&mut self) -> Entity {
        let entity = if let Some(entity) = self
            .blocks
            .iter_mut()
            .rev()
            .filter_map(|b| b.allocate())
            .nth(0)
        {
            entity
        } else {
            let mut block = self.allocator.lock().allocate();
            let entity = block.allocate().unwrap();
            self.blocks.push(block);
            entity
        };

        self.entity_buffer.push(entity.clone());
        entity
    }

    pub(crate) fn delete_entity(&mut self, entity: Entity) -> bool {
        self.blocks
            .iter_mut()
            .filter_map(|b| b.free(entity))
            .nth(0)
            .unwrap_or(false)
    }

    pub(crate) fn set_location(
        &mut self,
        entity: &EntityIndex,
        location: (ArchetypeIndex, ChunkIndex, ComponentIndex),
    ) {
        self.blocks
            .iter_mut()
            .rev()
            .filter(|b| b.in_range(*entity))
            .next()
            .unwrap()
            .set_location(entity, location);
    }

    pub(crate) fn get_location(
        &self,
        entity: &EntityIndex,
    ) -> Option<(ArchetypeIndex, ChunkIndex, ComponentIndex)> {
        self.blocks
            .iter()
            .filter(|b| b.in_range(*entity))
            .next()
            .and_then(|b| b.get_location(entity))
    }

    pub(crate) fn allocation_buffer(&self) -> &[Entity] {
        self.entity_buffer.as_slice()
    }

    pub(crate) fn clear_allocation_buffer(&mut self) {
        self.entity_buffer.clear();
    }

    pub(crate) fn merge(&mut self, mut other: EntityAllocator) {
        assert!(Arc::ptr_eq(&self.allocator, &other.allocator));
        self.blocks.append(&mut other.blocks);
    }
}

impl Drop for EntityAllocator {
    fn drop(&mut self) {
        for block in self.blocks.drain(..) {
            self.allocator.lock().free(block);
        }
    }
}

/// Contains queryable collections of data associated with `Entity`s.
pub struct World {
    id: WorldId,
    logger: slog::Logger,
    allocator: EntityAllocator,
    archetypes: Vec<Archetype>,
    next_arch_id: u16,
}

impl World {
    fn new(id: WorldId, logger: slog::Logger, allocator: EntityAllocator) -> Self {
        let logger = logger.new(o!("world_id" => id.0));

        info!(logger, "starting world");
        World {
            id,
            logger,
            allocator: allocator,
            archetypes: Vec::new(),
            next_arch_id: 0,
        }
    }

    /// Merges two worlds together.
    ///
    /// This function moves all chunks from `other` into `self`. This operation is very fast,
    /// however the resulting memory layout may be inefficient if `other` contains a very small
    /// number of entities.
    ///
    /// Merge is most effectively used to allow large numbers of entities to be loaded and
    /// initialized in the background, and then shunted into the "main" world all at once, once ready.
    ///
    /// # Safety
    ///
    /// It is only safe to merge worlds which belong to the same `Universe`. This is currently not
    /// validated by the API.
    pub fn merge(&mut self, mut other: World) {
        self.allocator.merge(other.allocator);

        let first_new_index = self.archetypes.len();
        self.archetypes.append(&mut other.archetypes);

        for archetype_index in first_new_index..self.archetypes.len() {
            let archetype = self.archetypes.get(archetype_index).unwrap();
            for (chunk_index, chunk) in archetype.chunks().iter().enumerate() {
                for (entity_index, entity) in unsafe { chunk.entities().iter().enumerate() } {
                    self.allocator.set_location(
                        &entity.index,
                        (
                            archetype_index as ArchetypeIndex,
                            chunk_index as ChunkIndex,
                            entity_index as ComponentIndex,
                        ),
                    );
                }
            }
        }
    }

    /// Determines if the given `Entity` is alive within this `World`.
    pub fn is_alive(&self, entity: &Entity) -> bool {
        self.allocator.is_alive(entity)
    }

    /// Inserts entities from an iterator of component tuples.
    ///
    /// # Examples
    ///
    /// Inserting entity tuples:
    ///
    /// ```
    /// # use legion::prelude::*;
    /// # #[derive(Copy, Clone, Debug, PartialEq)]
    /// # struct Position(f32);
    /// # #[derive(Copy, Clone, Debug, PartialEq)]
    /// # struct Rotation(f32);
    /// # let universe = Universe::new(None);
    /// # let mut world = universe.create_world();
    /// # let model = 0u8;
    /// # let color = 0u16;
    /// let tags = (model, color).as_tags();
    /// let data = vec![
    ///     (Position(0.0), Rotation(0.0)),
    ///     (Position(1.0), Rotation(1.0)),
    ///     (Position(2.0), Rotation(2.0)),
    /// ];
    /// world.insert_from(tags, data);
    /// ```
    pub fn insert_from<T, C>(&mut self, tags: T, components: C) -> &[Entity]
    where
        T: TagSet,
        C: IntoIterator,
        C::Item: ComponentSet,
        IterEntitySource<C::IntoIter, C::Item>: EntitySource,
    {
        let source = C::Item::component_source(components.into_iter());
        self.insert(tags, source)
    }

    /// Inserts entities from an `EntitySource`.
    pub fn insert<T, C>(&mut self, mut tags: T, mut components: C) -> &[Entity]
    where
        T: TagSet,
        C: EntitySource,
    {
        // find or create archetype
        let (arch_index, archetype) = World::prep_archetype(
            &self.id,
            &mut self.archetypes,
            &mut self.next_arch_id,
            &mut self.logger,
            &tags,
            &components,
        );

        self.allocator.clear_allocation_buffer();

        // insert components into chunks
        while !components.is_empty() {
            // find or create chunk
            let (chunk_index, chunk) = archetype.get_or_create_chunk(&tags, &components);

            // write tags
            tags.write(chunk);

            // insert as many components as we can into the chunk
            let allocated = components.write(chunk, &mut self.allocator);
            // chunk.validate();

            // record new entity locations
            let start = unsafe { chunk.entities().len() - allocated };
            let added = unsafe { chunk.entities().iter().enumerate().skip(start) };
            for (i, e) in added {
                let comp_id = i as ComponentIndex;
                self.allocator
                    .set_location(&e.index, (arch_index, chunk_index, comp_id));
            }

            trace!(
                self.logger,
                "appended {entity_count} entities into chunk",
                entity_count = allocated;
                "archetype_id" => arch_index,
                "chunk_id" => chunk_index
            );
        }

        trace!(
            self.logger,
            "inserted {entity_count_added} entities",
            entity_count_added = self.allocator.allocation_buffer().len();
            "archetype_id" => arch_index
        );

        self.allocator.allocation_buffer()
    }

    /// Removes the given `Entity` from the `World`.
    ///
    /// Returns `true` if the entity was deleted; else `false`.
    pub fn delete(&mut self, entity: Entity) -> bool {
        let deleted = self.allocator.delete_entity(entity);

        if deleted {
            // lookup entity location
            let ids = self.allocator.get_location(&entity.index);

            // swap remove with last entity in chunk
            let swapped = ids.and_then(|(archetype_id, chunk_id, component_id)| {
                self.archetypes
                    .get_mut(archetype_id as usize)
                    .and_then(|archetype| archetype.chunk_mut(chunk_id))
                    .and_then(|chunk| chunk.remove(component_id))
            });

            // record swapped entity's new location
            if let Some(swapped) = swapped {
                self.allocator.set_location(&swapped.index, ids.unwrap());
            }
        }

        deleted
    }

    /// Mutates the composition of an entity in-place. This allows components and tags to be added
    /// or removed from an entity.
    ///
    /// # Performance
    ///
    /// Mutating an entity is *significantly slower* than inserting a new entity. Always prefer to
    /// create entities with the desired layout in the first place, and avoid adding or removing
    /// components or tags from existing entities.
    ///
    /// # Examples
    ///
    /// ```
    /// # use legion::prelude::*;
    /// # use std::sync::Arc;
    /// # #[derive(Copy, Clone, Debug, PartialEq)]
    /// # struct Static;
    /// # #[derive(Copy, Clone, Debug, PartialEq)]
    /// # struct Position(f32);
    /// # #[derive(Copy, Clone, Debug, PartialEq)]
    /// # struct Rotation(f32);
    /// # let universe = Universe::new(None);
    /// # let mut world = universe.create_world();
    /// # let model = 0u8;
    /// # let color = 0u16;
    /// # let tags = (model, color).as_tags();
    /// # let data = vec![
    /// #     (Position(0.0), Rotation(0.0)),
    /// #     (Position(1.0), Rotation(1.0)),
    /// #     (Position(2.0), Rotation(2.0)),
    /// # ];
    /// # let entity = *world.insert_from(tags, data).get(0).unwrap();
    /// world.mutate_entity(entity, |e| {
    ///     e.set_tag(Arc::new(Static));
    ///     e.add_component(Position(4.0));
    ///     e.remove_component::<Rotation>();
    /// });
    /// ```
    pub fn mutate_entity<'env, F: FnOnce(&mut MutEntity<'env>)>(&mut self, entity: Entity, f: F) {
        assert!(self.is_alive(&entity));

        if let Some((arch_id, chunk_id, comp_id)) = self.allocator.get_location(&entity.index) {
            if let Some((swapped, tags, components)) = self
                .archetypes
                .get_mut(arch_id as usize)
                .and_then(|a| a.chunk_mut(chunk_id))
                .map(|c| c.fetch_remove(comp_id))
            {
                let mut mut_handle = MutEntity::<'env> {
                    tags,
                    components,
                    _phantom: PhantomData,
                };

                // mutate the entity
                f(&mut mut_handle);

                // record swapped entity's new location
                if let Some(swapped) = swapped {
                    self.allocator
                        .set_location(&swapped.index, (arch_id, chunk_id, comp_id));
                }

                // re-insert the entity
                self.insert(mut_handle.tags, mut_handle.components);
            }
        }
    }

    /// Borrows component data for the given entity.
    ///
    /// Returns `Some(data)` if the entity was found and contains the specified data.
    /// Otherwise `None` is returned.
    ///
    /// # Panics
    ///
    /// This function borrows all components of type `T` in the world. It may panic if
    /// any other code is currently borrowing `T` mutably (such as in a query).
    pub fn component<'a, T: Component>(&'a self, entity: Entity) -> Option<Borrowed<'a, T>> {
        if !self.allocator.is_alive(&entity) {
            return None;
        }
        self.allocator.get_location(&entity.index).and_then(
            |(archetype_id, chunk_id, component_id)| {
                self.archetypes
                    .get(archetype_id as usize)
                    .and_then(|archetype| archetype.chunk(chunk_id))
                    .and_then(|chunk| chunk.components::<T>())
                    .and_then(|vec| vec.single(component_id as usize))
            },
        )
    }

    /// Mutably borrows entity data for the given entity.
    ///
    /// Returns `Some(data)` if the entity was found and contains the specified data.
    /// Otherwise `None` is returned.
    pub fn component_mut<T: Component>(&mut self, entity: Entity) -> Option<&mut T> {
        if !self.allocator.is_alive(&entity) {
            return None;
        }
        let archetypes = &self.archetypes;
        self.allocator.get_location(&entity.index).and_then(
            |(archetype_id, chunk_id, component_id)| {
                archetypes
                    .get(archetype_id as usize)
                    .and_then(|archetype| archetype.chunk(chunk_id))
                    .and_then(|chunk| unsafe { chunk.components_mut_unchecked::<T>() })
                    .and_then(|vec| vec.get_mut(component_id as usize))
            },
        )
    }

    /// Gets a mutable reference to component data for an entity
    ///
    /// Returns `Some(data)` if the entity was found and contains the specified data.
    /// Otherwise `None` is returned.
    pub unsafe fn component_raw(
        &mut self,
        ty: &ComponentTypeId,
        entity: Entity,
    ) -> Option<NonNull<u8>> {
        if !self.allocator.is_alive(&entity) {
            return None;
        }
        let archetypes = &self.archetypes;
        self.allocator.get_location(&entity.index).and_then(
            |(archetype_id, chunk_id, component_id)| {
                archetypes
                    .get(archetype_id as usize)
                    .and_then(|archetype| archetype.chunk(chunk_id))
                    .and_then(|chunk| chunk.components_mut_raw_untyped(ty, component_id as usize))
            },
        )
    }

    /// Borrows tag data for the given entity.
    ///
    /// Returns `Some(data)` if the entity was found and contains the specified data.
    /// Otherwise `None` is returned.
    pub unsafe fn tag_raw(&mut self, ty: &TagTypeId, entity: Entity) -> Option<NonNull<u8>> {
        if !self.allocator.is_alive(&entity) {
            return None;
        }
        let archetypes = &self.archetypes;
        self.allocator.get_location(&entity.index).and_then(
            |(archetype_id, chunk_id, _component_id)| {
                archetypes
                    .get(archetype_id as usize)
                    .and_then(|archetype| archetype.chunk(chunk_id))
                    .and_then(|chunk| chunk.tag_raw(ty))
            },
        )
    }

    /// Gets raw pointer for tag data for the given entity.
    ///
    /// Returns `Some(data)` if the entity was found and contains the specified data.
    /// Otherwise `None` is returned.
    pub fn tag<T: Tag>(&self, entity: Entity) -> Option<&T> {
        if !self.allocator.is_alive(&entity) {
            return None;
        }
        self.allocator
            .get_location(&entity.index)
            .and_then(|(archetype_id, chunk_id, _)| {
                self.archetypes
                    .get(archetype_id as usize)
                    .and_then(|archetype| archetype.chunk(chunk_id))
                    .and_then(|chunk| chunk.tag::<T>())
            })
    }

    fn prep_archetype<'a, T: TagSet, C: EntitySource>(
        id: &WorldId,
        archetypes: &'a mut Vec<Archetype>,
        next_arch_id: &mut u16,
        logger: &slog::Logger,
        tags: &T,
        components: &C,
    ) -> (ArchetypeIndex, &'a mut Archetype) {
        match archetypes
            .iter()
            .enumerate()
            .filter(|(_, a)| components.is_archetype_match(a) && tags.is_archetype_match(a))
            .map(|(i, _)| i)
            .next()
        {
            Some(i) => (i as ArchetypeIndex, unsafe {
                archetypes.get_unchecked_mut(i)
            }),
            None => {
                let archetype_id = id.archetype(*next_arch_id);
                let logger = logger.new(o!("archetype_id" => archetype_id.1));
                *next_arch_id += 1;

                let archetype = Archetype::new(
                    archetype_id,
                    logger.clone(),
                    components.types(),
                    tags.types(),
                );
                archetypes.push(archetype);

                debug!(logger, "allocated archetype");

                (
                    (archetypes.len() - 1) as ArchetypeIndex,
                    archetypes.last_mut().unwrap(),
                )
            }
        }
    }
}

pub struct MutEntity<'env> {
    tags: DynamicTagSet,
    components: DynamicSingleEntitySource,
    _phantom: PhantomData<&'env mut &'env ()>,
}

impl<'env> MutEntity<'env> {
    pub fn deconstruct(&mut self) -> (&mut DynamicTagSet, &mut DynamicSingleEntitySource) {
        (&mut self.tags, &mut self.components)
    }

<<<<<<< HEAD
    pub fn set_tag<T: Tag>(&mut self, tag: Arc<T>) {
=======
    pub fn set_tag<T: Tag>(&mut self, tag: T) {
>>>>>>> 92405e81
        self.tags.set_tag(tag);
    }

    pub fn remove_tag<T: Tag>(&mut self) -> bool {
        self.tags.remove_tag::<T>()
    }

    pub fn add_component<T: Component>(&mut self, component: T) {
        self.components.add_component(component);
    }

    pub fn remove_component<T: Component>(&mut self) -> bool {
        self.components.remove_component::<T>()
    }
}

/// Inserts tags into a `Chunk` in a `World`.
pub trait TagSet {
    /// Determines if the given archetype is compatible with the data
    /// contained in the data set.
    fn is_archetype_match(&self, archetype: &Archetype) -> bool;

    /// Determines if the given chunk is compatible with the data
    /// contained in the data set.
    fn is_chunk_match(&self, chunk: &Chunk) -> bool;

    /// Configures a new chunk to include the tag types in this data set.
    fn configure_chunk(&self, chunk: &mut ChunkBuilder);

    /// Gets the type of tags contained in this data set.
    fn types(&self) -> FnvHashSet<TagTypeId>;

    /// Writes the tags into the given `Chunk`, consuming the data in `self`.
    fn write<'a>(&mut self, chunk: &'a mut Chunk);
}

/// A set of entity data components.
pub trait ComponentSet: Sized {
    /// Converts an iterator of `Self` into an `EntitySource`.
    fn component_source<T>(source: T) -> IterEntitySource<T, Self>
    where
        T: Iterator<Item = Self>;
}

/// Inserts entity data into a `Chunk` in a `World`.
pub trait EntitySource {
    /// Determines if the given archetype is compatible with the data
    /// contained in the source.
    fn is_archetype_match(&self, archetype: &Archetype) -> bool;

    /// Configures a new chunk to support the data contained within this source.
    fn configure_chunk(&self, chunk: &mut ChunkBuilder);

    /// Gets the entity data component types contained within this source.
    fn types(&self) -> FnvHashSet<ComponentTypeId>;

    /// Determines if the source is empty.
    fn is_empty(&mut self) -> bool;

    /// Writes as many entities into the given `Chunk` as possible, consuming the
    /// data in `self`.
    ///
    /// The provided `EntityAllocator` can be used to allocate new `Entity` IDs.
    ///
    /// Returns the number of entities written.
    fn write<'a>(&mut self, chunk: &'a mut Chunk, allocator: &mut EntityAllocator) -> usize;
}

impl TagSet for () {
    fn is_archetype_match(&self, archetype: &Archetype) -> bool {
        archetype.tags.len() == 0
    }

    fn is_chunk_match(&self, _: &Chunk) -> bool {
        true
    }

    fn configure_chunk(&self, _: &mut ChunkBuilder) {}

    fn types(&self) -> FnvHashSet<TagTypeId> {
        FnvHashSet::default()
    }
    fn write<'a>(&mut self, _: &'a mut Chunk) {}
}

pub trait IntoTagSet<T: TagSet> {
    fn as_tags(self) -> T;
}

macro_rules! impl_shared_data_set {
    ( $arity: expr; $( $ty: ident ),* ) => {
        impl<$( $ty ),*> IntoTagSet<($( $ty, )*)> for ($( $ty, )*)
        where $( $ty: Tag ),*
        {
            fn as_tags(self) -> ($( $ty, )*) {
                self
            }
        }

        impl<$( $ty ),*> TagSet for ($( $ty, )*)
        where $( $ty: Tag ),*
        {
            fn is_archetype_match(&self, archetype: &Archetype) -> bool {
                archetype.tags.len() == $arity &&
                $( archetype.tags.contains(&TagTypeId(TypeId::of::<$ty>(), 0)) )&&*
            }

            fn is_chunk_match(&self, chunk: &Chunk) -> bool {
                #![allow(non_snake_case)]
                let ($($ty,)*) = self;
                $(
                    (chunk.tag::<$ty>().unwrap() == $ty)
                )&&*
            }

            fn configure_chunk(&self, chunk: &mut ChunkBuilder) {
                $(
                    chunk.register_tag::<$ty>();
                )*
            }

            fn types(&self) -> FnvHashSet<TagTypeId> {
                [$( TagTypeId(TypeId::of::<$ty>(), 0) ),*].iter().cloned().collect()
            }

            fn write<'a>(&mut self, chunk: &'a mut Chunk) {
                unsafe {
                    #![allow(non_snake_case)]
                    let ($($ty,)*) = self;
                    $(
                        std::ptr::write(chunk.tag_init_unchecked(&TagTypeId(TypeId::of::<$ty>(), 0)).unwrap().as_ptr() as *mut $ty, $ty.clone());
                    )*
                }
            }
        }
    }
}

impl_shared_data_set!(1; A);
impl_shared_data_set!(2; A, B);
impl_shared_data_set!(3; A, B, C);
impl_shared_data_set!(4; A, B, C, D);
impl_shared_data_set!(5; A, B, C, D, E);

#[doc(hidden)]
pub struct IterEntitySource<T: Iterator<Item = K>, K> {
    source: Peekable<T>,
}

macro_rules! impl_component_source {
    ( $arity: expr; $( $ty: ident => $id: ident ),* ) => {
        impl<$( $ty ),*> ComponentSet for ($( $ty, )*)
        where $( $ty: Component ),*
        {
            fn component_source<T>(source: T) -> IterEntitySource<T, Self>
                where T: Iterator<Item=Self>
            {
                IterEntitySource::<T, Self> { source: source.peekable() }
            }
        }

        impl<I, $( $ty ),*> EntitySource for IterEntitySource<I, ($( $ty, )*)>
        where I: Iterator<Item=($( $ty, )*)>,
              $( $ty: Component ),*
        {
            fn types(&self) -> FnvHashSet<ComponentTypeId> {
                [$( ComponentTypeId(TypeId::of::<$ty>(), 0) ),*].iter().cloned().collect()
            }

            fn is_archetype_match(&self, archetype: &Archetype) -> bool {
                archetype.components.len() == $arity &&
                $(
                    archetype.components.contains(&ComponentTypeId(TypeId::of::<$ty>(), 0))
                )&&*
            }

            fn configure_chunk(&self, chunk: &mut ChunkBuilder) {
                $(
                    chunk.register_component::<$ty>();
                )*
            }

            fn is_empty(&mut self) -> bool {
                self.source.peek().is_none()
            }

            fn write<'a>(&mut self, chunk: &'a mut Chunk, allocator: &mut EntityAllocator) -> usize {
                #![allow(non_snake_case)]
                let mut count = 0;

                unsafe {
                    let entities = chunk.entities_unchecked();
                    $(
                        let $ty = chunk.components_mut_raw::<$ty>().unwrap();
                    )*

                    while let Some(($( $id, )*)) = { if chunk.is_full() { None } else { self.source.next() } } {
                        let entity = allocator.create_entity();
                        entities.push(entity);
                        $(
                            std::ptr::write($ty.as_ptr().offset(count as isize), $id);
                        )*
                        count += 1;
                    }
                }

                count
            }
        }
    }
}

impl_component_source!(1; A => a);
impl_component_source!(2; A => a, B => b);
impl_component_source!(3; A => a, B => b, C => c);
impl_component_source!(4; A => a, B => b, C => c, D => d);
impl_component_source!(5; A => a, B => b, C => c, D => d, E => e);

/// Components that are stored once per entity.
pub trait Component: Send + Sync + Sized + Debug + 'static {}

/// Components that are shared across multiple entities.
pub trait Tag: Send + Sync + Sized + PartialEq + Clone + Debug + 'static {}

impl<T: Send + Sync + Sized + Debug + 'static> Component for T {}

impl<T: Send + Sized + PartialEq + Clone + Sync + Debug + 'static> Tag for T {}

#[cfg(test)]
mod tests {
    use crate::*;

    #[test]
    fn create_universe() {
        Universe::new(None);
    }

    #[test]
    fn create_world() {
        let universe = Universe::new(None);
        universe.create_world();
    }

    #[test]
    fn create_entity() {
        let mut allocator = EntityAllocator::new(Arc::from(Mutex::new(BlockAllocator::new())));
        allocator.create_entity();
    }

    #[test]
    fn create_entity_many() {
        let mut allocator = EntityAllocator::new(Arc::from(Mutex::new(BlockAllocator::new())));

        for _ in 0..512 {
            allocator.create_entity();
        }
    }

    #[test]
    fn create_entity_many_blocks() {
        let mut allocator = EntityAllocator::new(Arc::from(Mutex::new(BlockAllocator::new())));

        for _ in 0..3000 {
            allocator.create_entity();
        }
    }

    #[test]
    fn create_entity_recreate() {
        let mut allocator = EntityAllocator::new(Arc::from(Mutex::new(BlockAllocator::new())));

        for _ in 0..3 {
            let entities: Vec<Entity> = (0..512).map(|_| allocator.create_entity()).collect();
            for e in entities {
                allocator.delete_entity(e);
            }
        }
    }

    #[test]
    fn is_alive_allocated() {
        let mut allocator = EntityAllocator::new(Arc::from(Mutex::new(BlockAllocator::new())));
        let entity = allocator.create_entity();

        assert_eq!(true, allocator.is_alive(&entity));
    }

    #[test]
    fn is_alive_unallocated() {
        let allocator = EntityAllocator::new(Arc::from(Mutex::new(BlockAllocator::new())));
        let entity = Entity::new(10 as EntityIndex, Wrapping(10));

        assert_eq!(false, allocator.is_alive(&entity));
    }

    #[test]
    fn is_alive_killed() {
        let mut allocator = EntityAllocator::new(Arc::from(Mutex::new(BlockAllocator::new())));
        let entity = allocator.create_entity();
        allocator.delete_entity(entity);

        assert_eq!(false, allocator.is_alive(&entity));
    }

    #[test]
    fn delete_entity_was_alive() {
        let mut allocator = EntityAllocator::new(Arc::from(Mutex::new(BlockAllocator::new())));
        let entity = allocator.create_entity();

        assert_eq!(true, allocator.delete_entity(entity));
    }

    #[test]
    fn delete_entity_was_dead() {
        let mut allocator = EntityAllocator::new(Arc::from(Mutex::new(BlockAllocator::new())));
        let entity = allocator.create_entity();
        allocator.delete_entity(entity);

        assert_eq!(false, allocator.delete_entity(entity));
    }

    #[test]
    fn delete_entity_was_unallocated() {
        let mut allocator = EntityAllocator::new(Arc::from(Mutex::new(BlockAllocator::new())));
        let entity = Entity::new(10 as EntityIndex, Wrapping(10));

        assert_eq!(false, allocator.delete_entity(entity));
    }

    #[test]
    fn multiple_allocators_unique_ids() {
        let blocks = Arc::from(Mutex::new(BlockAllocator::new()));
        let mut allocator_a = EntityAllocator::new(blocks.clone());
        let mut allocator_b = EntityAllocator::new(blocks.clone());

        let mut entities_a = FnvHashSet::<Entity>::default();
        let mut entities_b = FnvHashSet::<Entity>::default();

        for _ in 0..5 {
            entities_a.extend((0..1500).map(|_| allocator_a.create_entity()));
            entities_b.extend((0..1500).map(|_| allocator_b.create_entity()));
        }

        assert_eq!(true, entities_a.is_disjoint(&entities_b));

        for e in entities_a {
            assert_eq!(true, allocator_a.is_alive(&e));
            assert_eq!(false, allocator_b.is_alive(&e));
        }

        for e in entities_b {
            assert_eq!(false, allocator_a.is_alive(&e));
            assert_eq!(true, allocator_b.is_alive(&e));
        }
    }

    #[test]
    fn get_component_empty_world() {
        let universe = Universe::new(None);
        let world = universe.create_world();

        assert_eq!(None, world.component::<i32>(Entity::new(0, Wrapping(0))));
    }

    #[test]
    fn get_shared_empty_world() {
        let universe = Universe::new(None);
        let world = universe.create_world();

        assert_eq!(None, world.tag::<i32>(Entity::new(0, Wrapping(0))));
    }
}<|MERGE_RESOLUTION|>--- conflicted
+++ resolved
@@ -1012,11 +1012,7 @@
         (&mut self.tags, &mut self.components)
     }
 
-<<<<<<< HEAD
-    pub fn set_tag<T: Tag>(&mut self, tag: Arc<T>) {
-=======
     pub fn set_tag<T: Tag>(&mut self, tag: T) {
->>>>>>> 92405e81
         self.tags.set_tag(tag);
     }
 
