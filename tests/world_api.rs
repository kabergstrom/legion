use legion::prelude::*;

#[derive(Clone, Copy, Debug, PartialEq)]
struct Pos(f32, f32, f32);
#[derive(Clone, Copy, Debug, PartialEq)]
struct Rot(f32, f32, f32);
#[derive(Clone, Copy, Debug, PartialEq)]
struct Scale(f32, f32, f32);
#[derive(Clone, Copy, Debug, PartialEq)]
struct Vel(f32, f32, f32);
#[derive(Clone, Copy, Debug, PartialEq)]
struct Accel(f32, f32, f32);
#[derive(Copy, Clone, Debug, Eq, PartialEq, Hash)]
struct Model(u32);
#[derive(Copy, Clone, Debug, Eq, PartialEq, Hash)]
struct Static;

#[test]
fn insert() {
    let _ = tracing_subscriber::fmt::try_init();

    let universe = Universe::new();
    let mut world = universe.create_world();

    let shared = (1usize, 2f32, 3u16);
    let components = vec![(4f32, 5u64, 6u16), (4f32, 5u64, 6u16)];
    let entities = world.insert(shared, components);

    assert_eq!(2, entities.len());
}

#[test]
fn get_component() {
    let _ = tracing_subscriber::fmt::try_init();

    let universe = Universe::new();
    let mut world = universe.create_world();

    let shared = (Static, Model(5));
    let components = vec![
        (Pos(1., 2., 3.), Rot(0.1, 0.2, 0.3)),
        (Pos(4., 5., 6.), Rot(0.4, 0.5, 0.6)),
    ];

    let mut entities: Vec<Entity> = Vec::new();
    for e in world.insert(shared, components.clone()) {
        entities.push(*e);
    }

    for (i, e) in entities.iter().enumerate() {
        match world.get_component(*e) {
            Some(x) => assert_eq!(components.get(i).map(|(x, _)| x), Some(&x as &Pos)),
            None => assert_eq!(components.get(i).map(|(x, _)| x), None),
        }
        match world.get_component(*e) {
            Some(x) => assert_eq!(components.get(i).map(|(_, x)| x), Some(&x as &Rot)),
            None => assert_eq!(components.get(i).map(|(_, x)| x), None),
        }
    }
}

#[test]
fn get_component_wrong_type() {
    let _ = tracing_subscriber::fmt::try_init();

    let universe = Universe::new();
    let mut world = universe.create_world();

    let entity = *world.insert((), vec![(0f64,)]).get(0).unwrap();

    assert!(world.get_component::<i32>(entity).is_none());
}

#[test]
fn get_shared() {
    let _ = tracing_subscriber::fmt::try_init();

    let universe = Universe::new();
    let mut world = universe.create_world();

    let shared = (Static, Model(5));
    let components = vec![
        (Pos(1., 2., 3.), Rot(0.1, 0.2, 0.3)),
        (Pos(4., 5., 6.), Rot(0.4, 0.5, 0.6)),
    ];

    let mut entities: Vec<Entity> = Vec::new();
    for e in world.insert(shared, components) {
        entities.push(*e);
    }

    for e in entities.iter() {
        assert_eq!(Some(&Static), world.get_tag(*e));
        assert_eq!(Some(&Model(5)), world.get_tag(*e));
    }
}

#[test]
fn get_shared_wrong_type() {
    let _ = tracing_subscriber::fmt::try_init();

    let universe = Universe::new();
    let mut world = universe.create_world();

    let entity = *world.insert((Static,), vec![(0f64,)]).get(0).unwrap();

    assert!(world.get_tag::<Model>(entity).is_none());
}

#[test]
fn delete() {
    let _ = tracing_subscriber::fmt::try_init();

    let universe = Universe::new();
    let mut world = universe.create_world();

    let shared = (Static, Model(5));
    let components = vec![
        (Pos(1., 2., 3.), Rot(0.1, 0.2, 0.3)),
        (Pos(4., 5., 6.), Rot(0.4, 0.5, 0.6)),
    ];

    let mut entities: Vec<Entity> = Vec::new();
    for e in world.insert(shared, components) {
        entities.push(*e);
    }

    for e in entities.iter() {
        assert_eq!(true, world.is_alive(*e));
    }

    for e in entities.iter() {
        world.delete(*e);
        assert_eq!(false, world.is_alive(*e));
    }
}

#[test]
fn delete_last() {
    let _ = tracing_subscriber::fmt::try_init();

    let universe = Universe::new();
    let mut world = universe.create_world();

    let shared = (Static, Model(5));
    let components = vec![
        (Pos(1., 2., 3.), Rot(0.1, 0.2, 0.3)),
        (Pos(4., 5., 6.), Rot(0.4, 0.5, 0.6)),
    ];

    let mut entities: Vec<Entity> = Vec::new();
    for e in world.insert(shared, components.clone()) {
        entities.push(*e);
    }

    let last = *entities.last().unwrap();
    world.delete(last);
    assert_eq!(false, world.is_alive(last));

    for (i, e) in entities.iter().take(entities.len() - 1).enumerate() {
        assert_eq!(true, world.is_alive(*e));
        match world.get_component(*e) {
            Some(x) => assert_eq!(components.get(i).map(|(x, _)| x), Some(&x as &Pos)),
            None => assert_eq!(components.get(i).map(|(x, _)| x), None),
        }
        match world.get_component(*e) {
            Some(x) => assert_eq!(components.get(i).map(|(_, x)| x), Some(&x as &Rot)),
            None => assert_eq!(components.get(i).map(|(_, x)| x), None),
        }
    }
}

#[test]
fn delete_first() {
    let _ = tracing_subscriber::fmt::try_init();

    let universe = Universe::new();
    let mut world = universe.create_world();

    let shared = (Static, Model(5));
    let components = vec![
        (Pos(1., 2., 3.), Rot(0.1, 0.2, 0.3)),
        (Pos(4., 5., 6.), Rot(0.4, 0.5, 0.6)),
    ];

    let mut entities: Vec<Entity> = Vec::new();
    for e in world.insert(shared, components.clone()) {
        entities.push(*e);
    }

    let first = *entities.first().unwrap();

    world.delete(first);
    assert_eq!(false, world.is_alive(first));

    for (i, e) in entities.iter().skip(1).enumerate() {
        assert_eq!(true, world.is_alive(*e));
        match world.get_component(*e) {
            Some(x) => assert_eq!(components.get(i + 1).map(|(x, _)| x), Some(&x as &Pos)),
            None => assert_eq!(components.get(i + 1).map(|(x, _)| x), None),
        }
        match world.get_component(*e) {
            Some(x) => assert_eq!(components.get(i + 1).map(|(_, x)| x), Some(&x as &Rot)),
            None => assert_eq!(components.get(i + 1).map(|(_, x)| x), None),
        }
    }
}

#[test]
fn move_from() {
    let _ = tracing_subscriber::fmt::try_init();

    let universe = Universe::new();
    let mut world_1 = universe.create_world();
    let mut world_2 = universe.create_world();

    let shared = (Static, Model(5));
    let components = vec![
        (Pos(1., 2., 3.), Rot(0.1, 0.2, 0.3)),
        (Pos(4., 5., 6.), Rot(0.4, 0.5, 0.6)),
    ];

    let mut world_1_entities: Vec<Entity> = Vec::new();
    for e in world_1.insert(shared, components.clone()) {
        world_1_entities.push(*e);
    }

    let mut world_2_entities: Vec<Entity> = Vec::new();
    for e in world_2.insert(shared, components.clone()) {
        world_2_entities.push(*e);
    }

    world_1.move_from(world_2);

    for (i, e) in world_2_entities.iter().enumerate() {
        assert!(world_1.is_alive(*e));

        let (pos, rot) = components.get(i).unwrap();
        assert_eq!(pos, &world_1.get_component(*e).unwrap() as &Pos);
        assert_eq!(rot, &world_1.get_component(*e).unwrap() as &Rot);
    }
}

#[test]
fn mutate_add_component() {
    let _ = tracing_subscriber::fmt::try_init();

    let universe = Universe::new();
    let mut world = universe.create_world();

    let shared = (Static, Model(5));
    let components = vec![
        (Pos(1., 2., 3.), Rot(0.1, 0.2, 0.3)),
        (Pos(4., 5., 6.), Rot(0.4, 0.5, 0.6)),
        (Pos(4., 5., 6.), Rot(0.4, 0.5, 0.6)),
    ];

    let entities = world.insert(shared, components).to_vec();

    let query_without_scale = <(Read<Pos>, Read<Rot>)>::query();
    let query_with_scale = <(Read<Pos>, Read<Rot>, Read<Scale>)>::query();

    assert_eq!(3, query_without_scale.iter(&world).count());
    assert_eq!(0, query_with_scale.iter(&world).count());

    world
        .add_component(*entities.get(1).unwrap(), Scale(0.5, 0.5, 0.5))
        .unwrap();

    assert_eq!(3, query_without_scale.iter(&world).count());
    assert_eq!(1, query_with_scale.iter(&world).count());
}

#[test]
fn mutate_remove_component() {
    let _ = tracing_subscriber::fmt::try_init();

    let universe = Universe::new();
    let mut world = universe.create_world();

    let shared = (Static, Model(5));
    let components = vec![
        (Pos(1., 2., 3.), Rot(0.1, 0.2, 0.3)),
        (Pos(4., 5., 6.), Rot(0.4, 0.5, 0.6)),
        (Pos(4., 5., 6.), Rot(0.4, 0.5, 0.6)),
    ];

    let entities = world.insert(shared, components).to_vec();

    let query_without_rot = Read::<Pos>::query().filter(!component::<Rot>());
    let query_with_rot = <(Read<Pos>, Read<Rot>)>::query();

    assert_eq!(0, query_without_rot.iter(&world).count());
    assert_eq!(3, query_with_rot.iter(&world).count());

    world
        .remove_component::<Rot>(*entities.get(1).unwrap())
        .unwrap();

    assert_eq!(1, query_without_rot.iter(&world).count());
    assert_eq!(2, query_with_rot.iter(&world).count());
}

#[test]
fn mutate_add_tag() {
    let _ = tracing_subscriber::fmt::try_init();

    let universe = Universe::new();
    let mut world = universe.create_world();

    let shared = (Model(5),);
    let components = vec![
        (Pos(1., 2., 3.), Rot(0.1, 0.2, 0.3)),
        (Pos(4., 5., 6.), Rot(0.4, 0.5, 0.6)),
        (Pos(4., 5., 6.), Rot(0.4, 0.5, 0.6)),
    ];

    let entities = world.insert(shared, components).to_vec();

    let query_without_static = <(Read<Pos>, Read<Rot>)>::query();
    let query_with_static = <(Read<Pos>, Read<Rot>, Tagged<Static>)>::query();

    assert_eq!(3, query_without_static.iter(&world).count());
    assert_eq!(0, query_with_static.iter(&world).count());

    world.add_tag(*entities.get(1).unwrap(), Static).unwrap();

    assert_eq!(3, query_without_static.iter(&world).count());
    assert_eq!(1, query_with_static.iter(&world).count());
}

#[test]
fn mutate_remove_tag() {
    let _ = tracing_subscriber::fmt::try_init();

    let universe = Universe::new();
    let mut world = universe.create_world();

    let shared = (Model(5), Static);
    let components = vec![
        (Pos(1., 2., 3.), Rot(0.1, 0.2, 0.3)),
        (Pos(4., 5., 6.), Rot(0.4, 0.5, 0.6)),
        (Pos(4., 5., 6.), Rot(0.4, 0.5, 0.6)),
    ];

    let entities = world.insert(shared, components).to_vec();

    let query_without_static = <(Read<Pos>, Read<Rot>)>::query().filter(!tag::<Static>());
    let query_with_static = <(Read<Pos>, Read<Rot>, Tagged<Static>)>::query();

    assert_eq!(0, query_without_static.iter(&world).count());
    assert_eq!(3, query_with_static.iter(&world).count());

    world
        .remove_tag::<Static>(*entities.get(1).unwrap())
        .unwrap();

    assert_eq!(1, query_without_static.iter(&world).count());
    assert_eq!(2, query_with_static.iter(&world).count());
}

#[test]
fn mutate_change_tag_minimum_test() {
    let _ = tracing_subscriber::fmt::try_init();

    let universe = Universe::new();
    let mut world = universe.create_world();

    let shared = (Model(5),);
    let components = vec![(Pos(1., 2., 3.), Rot(0.1, 0.2, 0.3))];

    let entities = world.insert(shared, components).to_vec();

    tracing::trace!("STARTING CHANGE");
    world.add_tag(entities[0], Model(3)).unwrap();
    tracing::trace!("CHANGED\n");

    assert_eq!(*world.get_tag::<Model>(entities[0]).unwrap(), Model(3));
}

#[test]
#[allow(clippy::suspicious_map)]
fn mutate_change_tag() {
    let _ = tracing_subscriber::fmt::try_init();

    let universe = Universe::new();
    let mut world = universe.create_world();

    let shared = (Model(5),);
    let components = vec![
        (Pos(1., 2., 3.), Rot(0.1, 0.2, 0.3)),
        (Pos(4., 5., 6.), Rot(0.4, 0.5, 0.6)),
        (Pos(4., 5., 6.), Rot(0.4, 0.5, 0.6)),
    ];

    let entities = world.insert(shared, components).to_vec();

    let query_model_3 = <(Read<Pos>, Read<Rot>)>::query().filter(tag_value(&Model(3)));
    let query_model_5 = <(Read<Pos>, Read<Rot>)>::query().filter(tag_value(&Model(5)));

    assert_eq!(3, query_model_5.iter(&world).count());
    assert_eq!(0, query_model_3.iter(&world).count());

    tracing::trace!("STARTING CHANGE");
    world.add_tag(*entities.get(1).unwrap(), Model(3)).unwrap();
    tracing::trace!("CHANGED\n");

    assert_eq!(
        1,
        query_model_3
            .iter_entities_mut(&mut world)
            .map(|e| {
                tracing::trace!("iter: {:?}", e);
                e
            })
            .count()
    );
    assert_eq!(
        *world.get_tag::<Model>(*entities.get(1).unwrap()).unwrap(),
        Model(3)
    );

    assert_eq!(2, query_model_5.iter(&world).count());
}

<<<<<<< HEAD
=======
// This test repeatedly creates a world with new entities and drops it, reproducing
// https://github.com/TomGillen/legion/issues/92
>>>>>>> 2adcf95e
#[test]
fn lots_of_deletes() {
    let _ = tracing_subscriber::fmt::try_init();

    let universe = Universe::new();

    for _ in 0..10000 {
        let shared = (Model(5),);
        let components = vec![
            (Pos(1., 2., 3.), Rot(0.1, 0.2, 0.3)),
            (Pos(4., 5., 6.), Rot(0.4, 0.5, 0.6)),
            (Pos(4., 5., 6.), Rot(0.4, 0.5, 0.6)),
        ];

        let mut world = universe.create_world();
<<<<<<< HEAD
        let entities = world.insert(shared, components).to_vec();
=======
        world.insert(shared, components).to_vec();
>>>>>>> 2adcf95e
    }
}<|MERGE_RESOLUTION|>--- conflicted
+++ resolved
@@ -423,11 +423,8 @@
     assert_eq!(2, query_model_5.iter(&world).count());
 }
 
-<<<<<<< HEAD
-=======
 // This test repeatedly creates a world with new entities and drops it, reproducing
 // https://github.com/TomGillen/legion/issues/92
->>>>>>> 2adcf95e
 #[test]
 fn lots_of_deletes() {
     let _ = tracing_subscriber::fmt::try_init();
@@ -443,10 +440,6 @@
         ];
 
         let mut world = universe.create_world();
-<<<<<<< HEAD
-        let entities = world.insert(shared, components).to_vec();
-=======
         world.insert(shared, components).to_vec();
->>>>>>> 2adcf95e
     }
 }