use legion::prelude::*;

#[derive(Clone, Copy, Debug, PartialEq)]
struct Pos(f32, f32, f32);
#[derive(Clone, Copy, Debug, PartialEq)]
struct Rot(f32, f32, f32);
#[derive(Clone, Copy, Debug, PartialEq)]
struct Scale(f32, f32, f32);
#[derive(Clone, Copy, Debug, PartialEq)]
struct Vel(f32, f32, f32);
#[derive(Clone, Copy, Debug, PartialEq)]
struct Accel(f32, f32, f32);
#[derive(Copy, Clone, Debug, Eq, PartialEq, Hash)]
struct Model(u32);
#[derive(Copy, Clone, Debug, Eq, PartialEq, Hash)]
struct Static;

#[test]
fn insert() {
    let universe = Universe::new(None);
    let mut world = universe.create_world();

    let shared = (1usize, 2f32, 3u16);
    let components = vec![(4f32, 5u64, 6u16), (4f32, 5u64, 6u16)];
    let entities = world.insert_from(shared.as_tags(), components);

    assert_eq!(2, entities.len());
}

#[test]
fn get_component() {
    let universe = Universe::new(None);
    let mut world = universe.create_world();

    let shared = (Static, Model(5));
    let components = vec![
        (Pos(1., 2., 3.), Rot(0.1, 0.2, 0.3)),
        (Pos(4., 5., 6.), Rot(0.4, 0.5, 0.6)),
    ];

    let mut entities: Vec<Entity> = Vec::new();
    for e in world.insert_from(shared.as_tags(), components.clone()) {
        entities.push(*e);
    }

    for (i, e) in entities.iter().enumerate() {
        match world.component(*e) {
            Some(x) => assert_eq!(components.get(i).map(|(x, _)| x), Some(&x as &Pos)),
            None => assert_eq!(components.get(i).map(|(x, _)| x), None),
        }
        match world.component(*e) {
            Some(x) => assert_eq!(components.get(i).map(|(_, x)| x), Some(&x as &Rot)),
            None => assert_eq!(components.get(i).map(|(_, x)| x), None),
        }
    }
}

#[test]
fn get_component_wrong_type() {
    let universe = Universe::new(None);
    let mut world = universe.create_world();

    let entity = *world.insert_from((), vec![(0f64,)]).get(0).unwrap();

    assert_eq!(None, world.component::<i32>(entity));
}

#[test]
fn get_shared() {
    let universe = Universe::new(None);
    let mut world = universe.create_world();

    let shared = (Static, Model(5));
    let components = vec![
        (Pos(1., 2., 3.), Rot(0.1, 0.2, 0.3)),
        (Pos(4., 5., 6.), Rot(0.4, 0.5, 0.6)),
    ];

    let mut entities: Vec<Entity> = Vec::new();
    for e in world.insert_from(shared.as_tags(), components.clone()) {
        entities.push(*e);
    }

    for e in entities.iter() {
        assert_eq!(Some(&Static), world.tag(*e));
        assert_eq!(Some(&Model(5)), world.tag(*e));
    }
}

#[test]
fn get_shared_wrong_type() {
    let universe = Universe::new(None);
    let mut world = universe.create_world();

    let entity = *world
        .insert_from((Static,).as_tags(), vec![(0f64,)])
        .get(0)
        .unwrap();

    assert_eq!(None, world.tag::<Model>(entity));
}

#[test]
fn delete() {
    let universe = Universe::new(None);
    let mut world = universe.create_world();

    let shared = (Static, Model(5));
    let components = vec![
        (Pos(1., 2., 3.), Rot(0.1, 0.2, 0.3)),
        (Pos(4., 5., 6.), Rot(0.4, 0.5, 0.6)),
    ];

    let mut entities: Vec<Entity> = Vec::new();
    for e in world.insert_from(shared.as_tags(), components.clone()) {
        entities.push(*e);
    }

    for e in entities.iter() {
        assert_eq!(true, world.is_alive(e));
    }

    for e in entities.iter() {
        world.delete(*e);
        assert_eq!(false, world.is_alive(e));
    }
}

#[test]
fn delete_last() {
    let universe = Universe::new(None);
    let mut world = universe.create_world();

    let shared = (Static, Model(5));
    let components = vec![
        (Pos(1., 2., 3.), Rot(0.1, 0.2, 0.3)),
        (Pos(4., 5., 6.), Rot(0.4, 0.5, 0.6)),
    ];

    let mut entities: Vec<Entity> = Vec::new();
    for e in world.insert_from(shared.as_tags(), components.clone()) {
        entities.push(*e);
    }

    let last = *entities.last().unwrap();
    world.delete(last);
    assert_eq!(false, world.is_alive(&last));

    for (i, e) in entities.iter().take(entities.len() - 1).enumerate() {
        assert_eq!(true, world.is_alive(e));
        match world.component(*e) {
            Some(x) => assert_eq!(components.get(i).map(|(x, _)| x), Some(&x as &Pos)),
            None => assert_eq!(components.get(i).map(|(x, _)| x), None),
        }
        match world.component(*e) {
            Some(x) => assert_eq!(components.get(i).map(|(_, x)| x), Some(&x as &Rot)),
            None => assert_eq!(components.get(i).map(|(_, x)| x), None),
        }
    }
}

#[test]
fn delete_first() {
    let universe = Universe::new(None);
    let mut world = universe.create_world();

    let shared = (Static, Model(5));
    let components = vec![
        (Pos(1., 2., 3.), Rot(0.1, 0.2, 0.3)),
        (Pos(4., 5., 6.), Rot(0.4, 0.5, 0.6)),
    ];

    let mut entities: Vec<Entity> = Vec::new();
    for e in world.insert_from(shared.as_tags(), components.clone()) {
        entities.push(*e);
    }

    let first = *entities.first().unwrap();

    world.delete(first);
    assert_eq!(false, world.is_alive(&first));

    for (i, e) in entities.iter().skip(1).enumerate() {
        assert_eq!(true, world.is_alive(e));
        match world.component(*e) {
            Some(x) => assert_eq!(components.get(i + 1).map(|(x, _)| x), Some(&x as &Pos)),
            None => assert_eq!(components.get(i + 1).map(|(x, _)| x), None),
        }
        match world.component(*e) {
            Some(x) => assert_eq!(components.get(i + 1).map(|(_, x)| x), Some(&x as &Rot)),
            None => assert_eq!(components.get(i + 1).map(|(_, x)| x), None),
        }
    }
}

#[test]
fn merge() {
    let universe = Universe::new(None);
    let mut world_1 = universe.create_world();
    let mut world_2 = universe.create_world();

    let shared = (Static, Model(5));
    let components = vec![
        (Pos(1., 2., 3.), Rot(0.1, 0.2, 0.3)),
        (Pos(4., 5., 6.), Rot(0.4, 0.5, 0.6)),
    ];

    let mut world_1_entities: Vec<Entity> = Vec::new();
    for e in world_1.insert_from(shared.as_tags(), components.clone()) {
        world_1_entities.push(*e);
    }

    let mut world_2_entities: Vec<Entity> = Vec::new();
    for e in world_2.insert_from(shared.as_tags(), components.clone()) {
        world_2_entities.push(*e);
    }

    world_1.merge(world_2);

    for (i, e) in world_2_entities.iter().enumerate() {
        assert!(world_1.is_alive(e));

        let (pos, rot) = components.get(i).unwrap();
        assert_eq!(pos, &world_1.component(*e).unwrap() as &Pos);
        assert_eq!(rot, &world_1.component(*e).unwrap() as &Rot);
    }
}

#[test]
fn mutate_add_component() {
    let universe = Universe::new(None);
    let mut world = universe.create_world();

    let shared = (Static, Model(5)).as_tags();
    let components = vec![
        (Pos(1., 2., 3.), Rot(0.1, 0.2, 0.3)),
        (Pos(4., 5., 6.), Rot(0.4, 0.5, 0.6)),
        (Pos(4., 5., 6.), Rot(0.4, 0.5, 0.6)),
    ];

    let entities = world.insert_from(shared, components).to_vec();

    let mut query_without_scale = <(Read<Pos>, Read<Rot>)>::query();
    let mut query_with_scale = <(Read<Pos>, Read<Rot>, Read<Scale>)>::query();

    assert_eq!(3, query_without_scale.iter(&world).count());
    assert_eq!(0, query_with_scale.iter(&world).count());

    world.mutate_entity(*entities.get(1).unwrap(), |e| {
        e.add_component(Scale(0.5, 0.5, 0.5))
    });

    assert_eq!(3, query_without_scale.iter(&world).count());
    assert_eq!(1, query_with_scale.iter(&world).count());
}

#[test]
fn mutate_remove_component() {
    let universe = Universe::new(None);
    let mut world = universe.create_world();

    let shared = (Static, Model(5)).as_tags();
    let components = vec![
        (Pos(1., 2., 3.), Rot(0.1, 0.2, 0.3)),
        (Pos(4., 5., 6.), Rot(0.4, 0.5, 0.6)),
        (Pos(4., 5., 6.), Rot(0.4, 0.5, 0.6)),
    ];

    let entities = world.insert_from(shared, components).to_vec();

    let mut query_without_rot = Read::<Pos>::query().filter(!component::<Rot>());
    let mut query_with_rot = <(Read<Pos>, Read<Rot>)>::query();

    assert_eq!(0, query_without_rot.iter(&world).count());
    assert_eq!(3, query_with_rot.iter(&world).count());

    world.mutate_entity(*entities.get(1).unwrap(), |e| {
        e.remove_component::<Rot>();
    });

    assert_eq!(1, query_without_rot.iter(&world).count());
    assert_eq!(2, query_with_rot.iter(&world).count());
}

#[test]
fn mutate_add_tag() {
    let universe = Universe::new(None);
    let mut world = universe.create_world();

    let shared = (Model(5),).as_tags();
    let components = vec![
        (Pos(1., 2., 3.), Rot(0.1, 0.2, 0.3)),
        (Pos(4., 5., 6.), Rot(0.4, 0.5, 0.6)),
        (Pos(4., 5., 6.), Rot(0.4, 0.5, 0.6)),
    ];

    let entities = world.insert_from(shared, components).to_vec();

    let mut query_without_static = <(Read<Pos>, Read<Rot>)>::query();
    let mut query_with_static = <(Read<Pos>, Read<Rot>, Tagged<Static>)>::query();

    assert_eq!(3, query_without_static.iter(&world).count());
    assert_eq!(0, query_with_static.iter(&world).count());

<<<<<<< HEAD
    world.mutate_entity(*entities.get(1).unwrap(), |tags, _| {
        tags.set_tag(Static);
=======
    world.mutate_entity(*entities.get(1).unwrap(), |e| {
        e.set_tag(Arc::new(Static));
>>>>>>> 7190bd17
    });

    assert_eq!(3, query_without_static.iter(&world).count());
    assert_eq!(1, query_with_static.iter(&world).count());
}

#[test]
fn mutate_remove_tag() {
    let universe = Universe::new(None);
    let mut world = universe.create_world();

    let shared = (Model(5), Static).as_tags();
    let components = vec![
        (Pos(1., 2., 3.), Rot(0.1, 0.2, 0.3)),
        (Pos(4., 5., 6.), Rot(0.4, 0.5, 0.6)),
        (Pos(4., 5., 6.), Rot(0.4, 0.5, 0.6)),
    ];

    let entities = world.insert_from(shared, components).to_vec();

    let mut query_without_static = <(Read<Pos>, Read<Rot>)>::query().filter(!tag::<Static>());
    let mut query_with_static = <(Read<Pos>, Read<Rot>, Tagged<Static>)>::query();

    assert_eq!(0, query_without_static.iter(&world).count());
    assert_eq!(3, query_with_static.iter(&world).count());

    world.mutate_entity(*entities.get(1).unwrap(), |e| {
        e.remove_tag::<Static>();
    });

    assert_eq!(1, query_without_static.iter(&world).count());
    assert_eq!(2, query_with_static.iter(&world).count());
}

#[test]
fn mutate_change_tag() {
    let universe = Universe::new(None);
    let mut world = universe.create_world();

    let shared = (Model(5),).as_tags();
    let components = vec![
        (Pos(1., 2., 3.), Rot(0.1, 0.2, 0.3)),
        (Pos(4., 5., 6.), Rot(0.4, 0.5, 0.6)),
        (Pos(4., 5., 6.), Rot(0.4, 0.5, 0.6)),
    ];

    let entities = world.insert_from(shared, components).to_vec();

    let mut query_model_3 = <(Read<Pos>, Read<Rot>)>::query().filter(tag_value(&Model(3)));
    let mut query_model_5 = <(Read<Pos>, Read<Rot>)>::query().filter(tag_value(&Model(5)));

    assert_eq!(3, query_model_5.iter(&world).count());
    assert_eq!(0, query_model_3.iter(&world).count());

<<<<<<< HEAD
    world.mutate_entity(*entities.get(1).unwrap(), |tags, _| {
        tags.set_tag(Model(3));
=======
    world.mutate_entity(*entities.get(1).unwrap(), |e| {
        e.set_tag(Arc::new(Model(3)));
>>>>>>> 7190bd17
    });

    assert_eq!(2, query_model_5.iter(&world).count());
    assert_eq!(1, query_model_3.iter(&world).count());
}<|MERGE_RESOLUTION|>--- conflicted
+++ resolved
@@ -302,13 +302,8 @@
     assert_eq!(3, query_without_static.iter(&world).count());
     assert_eq!(0, query_with_static.iter(&world).count());
 
-<<<<<<< HEAD
     world.mutate_entity(*entities.get(1).unwrap(), |tags, _| {
         tags.set_tag(Static);
-=======
-    world.mutate_entity(*entities.get(1).unwrap(), |e| {
-        e.set_tag(Arc::new(Static));
->>>>>>> 7190bd17
     });
 
     assert_eq!(3, query_without_static.iter(&world).count());
@@ -363,13 +358,8 @@
     assert_eq!(3, query_model_5.iter(&world).count());
     assert_eq!(0, query_model_3.iter(&world).count());
 
-<<<<<<< HEAD
     world.mutate_entity(*entities.get(1).unwrap(), |tags, _| {
         tags.set_tag(Model(3));
-=======
-    world.mutate_entity(*entities.get(1).unwrap(), |e| {
-        e.set_tag(Arc::new(Model(3)));
->>>>>>> 7190bd17
     });
 
     assert_eq!(2, query_model_5.iter(&world).count());
